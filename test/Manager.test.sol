--- conflicted
+++ resolved
@@ -1,21 +1,12 @@
 // SPDX-License-Identifier: BUSL-1.1
 pragma solidity =0.8.18;
 
-<<<<<<< HEAD
-import {IERC20, IERC20Metadata} from "@openzeppelin/contracts/token/ERC20/extensions/IERC20Metadata.sol";
-import {ERC20PresetMinterPauser} from "@openzeppelin/contracts/token/ERC20/presets/ERC20PresetMinterPauser.sol";
-import {Math} from "@openzeppelin/contracts/utils/math/Math.sol";
-import {Test} from "forge-std/Test.sol";
-import {IVault} from "../src/interfaces/IVault.sol";
-import {IManager, Manager} from "../src/Manager.sol";
-=======
 import { IERC20, IERC20Metadata } from "@openzeppelin/contracts/token/ERC20/extensions/IERC20Metadata.sol";
 import { ERC20PresetMinterPauser } from "@openzeppelin/contracts/token/ERC20/presets/ERC20PresetMinterPauser.sol";
 import { Math } from "@openzeppelin/contracts/utils/math/Math.sol";
 import { Test } from "forge-std/Test.sol";
 import { IVault } from "../src/interfaces/IVault.sol";
 import { IManager, Manager } from "../src/Manager.sol";
->>>>>>> 4f418063
 
 /// @dev Manager native state:
 /// bytes32 public constant override salt = "ithil";
@@ -105,11 +96,7 @@
         cap = (cap % 1e18) + 1;
 
         manager.setCap(debitServiceOne, address(firstToken), cap, type(uint256).max);
-<<<<<<< HEAD
-        (uint256 storedCap,,) = manager.caps(debitServiceOne, address(firstToken));
-=======
         (uint256 storedCap, , ) = manager.caps(debitServiceOne, address(firstToken));
->>>>>>> 4f418063
         assertTrue(storedCap == cap);
         return cap;
     }
@@ -117,11 +104,7 @@
     function testSetCap(uint256 previousDeposit, uint256 debitCap, uint256 cap) public {
         _setupArbitraryState(previousDeposit, debitCap);
         manager.setCap(debitServiceOne, address(firstToken), cap, type(uint256).max);
-<<<<<<< HEAD
-        (uint256 storedCap,,) = manager.caps(debitServiceOne, address(firstToken));
-=======
         (uint256 storedCap, , ) = manager.caps(debitServiceOne, address(firstToken));
->>>>>>> 4f418063
         assertTrue(storedCap == cap);
     }
 
@@ -161,11 +144,7 @@
         address vaultAddress = manager.vaults(address(firstToken));
         debitCap = _setupArbitraryState(previousDeposit, debitCap);
         uint256 freeLiquidity = IVault(vaultAddress).freeLiquidity();
-<<<<<<< HEAD
-        (,, uint256 currentExposure) = manager.caps(debitServiceOne, address(firstToken));
-=======
         (, , uint256 currentExposure) = manager.caps(debitServiceOne, address(firstToken));
->>>>>>> 4f418063
 
         // Avoid revert due to insufficient free liquidity
         borrowed = freeLiquidity == 0 ? 0 : borrowed % freeLiquidity;
@@ -176,12 +155,8 @@
         uint256 investedPortion = freeLiquidity == 0
             ? 1e18
             : uint256(1e18).mulDiv(
-<<<<<<< HEAD
-                (currentExposure + loan), (freeLiquidity - borrowed) + (IVault(vaultAddress).netLoans() + loan)
-=======
                 (currentExposure + loan),
                 (freeLiquidity - borrowed) + (IVault(vaultAddress).netLoans() + loan)
->>>>>>> 4f418063
             );
         if (investedPortion > debitCap) {
             manager.setCap(debitServiceOne, address(firstToken), investedPortion, type(uint256).max);
