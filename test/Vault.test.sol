// SPDX-License-Identifier: BUSL-1.1
pragma solidity =0.8.17;

import { IERC20, IERC20Metadata } from "@openzeppelin/contracts/token/ERC20/extensions/IERC20Metadata.sol";
import { ERC20PresetMinterPauser } from "@openzeppelin/contracts/token/ERC20/presets/ERC20PresetMinterPauser.sol";
import { PRBTest } from "@prb/test/PRBTest.sol";
import { console2 } from "forge-std/console2.sol";
import { StdCheats } from "forge-std/StdCheats.sol";
import { IVault, Vault } from "../src/Vault.sol";
import { GeneralMath } from "../src/libraries/GeneralMath.sol";

/// @dev See the "Writing Tests" section in the Foundry Book if this is your first time with Forge.
/// @dev Run Forge with `-vvvv` to see console logs.
/// https://book.getfoundry.sh/forge/writing-tests
contract VaultTest is PRBTest, StdCheats {
    using GeneralMath for uint256;
    using GeneralMath for int256;

    Vault internal immutable vault;
    ERC20PresetMinterPauser internal immutable token;

    constructor() {
        token = new ERC20PresetMinterPauser("test", "TEST");
        vault = new Vault(IERC20Metadata(address(token)));
    }

    function setUp() public {
        token.approve(address(vault), type(uint256).max);
        token.mint(address(this), type(uint256).max);
    }

    function testBase() public {
        assertTrue(keccak256(bytes(vault.name())) == keccak256(bytes("Ithil test")));
        assertTrue(keccak256(bytes(vault.symbol())) == keccak256(bytes("iTEST")));
        assertTrue(vault.asset() == address(token));
        assertTrue(vault.decimals() == token.decimals());
        assertTrue(vault.creationTime() == block.timestamp);
        assertTrue(vault.netLoans() == 0);
        assertTrue(vault.currentProfits() == 0);
    }

    function testSafeAdd(int256 a, uint256 b) public {
        // Just execute it: fuzzy will detect overflows
        a.safeAdd(b);
    }

    function testSafeSub(int256 a, uint256 b) public {
        // Just execute it: fuzzy will detect overflows
        a.safeSub(b);
    }

    function testAccess() public {
        vm.prank(address(0));
        vm.expectRevert();
        vault.setFeeUnlockTime(1000);
    }

    function testDeposit(uint256 amount) public {
        uint256 balanceBefore = token.balanceOf(address(this));
        vault.deposit(amount, address(this));
        assertTrue(vault.totalAssets() == amount);
        uint256 change = balanceBefore - token.balanceOf(address(this));
        assertTrue(change == amount);
        assertTrue(vault.balanceOf(address(this)) == amount);
    }

    function testWithdraw(uint256 amount) public {
        vm.assume(amount > 0);
        vault.deposit(amount, address(this));

        // withdraw on behalf of another user
        vm.prank(address(0));
        vm.expectRevert();
        vault.withdraw(amount - 1, address(this), address(this));

        uint256 balanceBefore = token.balanceOf(address(this));
        vault.withdraw(amount - 1, address(this), address(this));
        assertTrue(vault.totalAssets() == 1);
        uint256 change = token.balanceOf(address(this)) - balanceBefore;
        assertTrue(change == amount - 1);
    }

    function testRedeem(uint256 amount) public {
        vm.assume(amount > 0);
        vault.mint(amount, address(this));

        // Cannot redeem everything, only one less than maximum
        vm.expectRevert(IVault.Insufficient_Liquidity.selector);
        vault.redeem(amount, address(this), address(this));

        uint256 balanceBefore = vault.balanceOf(address(this));
        vault.redeem(amount - 1, address(this), address(this));
        assertTrue(vault.totalAssets() == 1);
        uint256 change = balanceBefore - vault.balanceOf(address(this));
        assertTrue(change == amount - 1);
    }

    function testCannotWithdrawMoreThanFreeLiquidity(uint256 amount) public {
        vm.assume(amount > 0);
        vault.deposit(amount, address(this));

        // withdraw without leaving 1 token unit
        uint256 vaultBalance = token.balanceOf(address(vault));
        vm.expectRevert(IVault.Insufficient_Liquidity.selector);
        vault.withdraw(vaultBalance, address(this), address(this));
    }

    function testCannotBorrowMoreThanFreeLiquidity(uint256 amount) public {
        vm.assume(amount > 0);
        vault.deposit(amount, address(this));

        uint256 vaultBalance = token.balanceOf(address(vault));
        vm.expectRevert(IVault.Insufficient_Free_Liquidity.selector);
        vault.borrow(vaultBalance, address(this));
    }

    function testDirectMintDilutesOtherLPs(uint256 amount1, uint256 amount2, uint256 toMint) public {
<<<<<<< HEAD
        // On purpose avoid overflows
        // todo: check overflows
        vm.assume(amount1 > 0 && amount2 > 0 && toMint > 0 && amount1 < 1 << 85 && amount2 < 1 << 85 && toMint < 1 << 85);
=======
        vm.assume(amount1 > 0 && amount1 < type(uint64).max);
        vm.assume(amount2 > 0 && amount2 < type(uint64).max);
        vm.assume(toMint < type(uint64).max);
>>>>>>> ab9b06c8

        token.transfer(address(1), amount1);
        vm.startPrank(address(1));
        token.approve(address(vault), amount1);
        vault.deposit(amount1, address(1));
        vm.stopPrank();

        token.transfer(address(2), amount2);
        vm.startPrank(address(2));
        token.approve(address(vault), amount2);
        vault.deposit(amount2, address(2));
        vm.stopPrank();

        uint256 investorShares = vault.balanceOf(address(2));
        uint256 initialMaximumWithdraw1 = vault.maxWithdraw(address(1));
        uint256 initialMaximumWithdraw2 = vault.maxWithdraw(address(2));

        uint256 supply = vault.totalSupply();
        // Check maximum withdraw stay the same while direct minting
        vault.directMint(toMint, address(2));
        assertTrue(initialMaximumWithdraw1 == vault.maxWithdraw(address(1)));

        // Advance time to unlock the loss
        vm.warp(block.timestamp + vault.feeUnlockTime());
        uint256 finalMaximumWithdraw1 = vault.maxWithdraw(address(1));
        uint256 finalMaximumWithdraw2 = vault.maxWithdraw(address(2));

        // Initially with the same shares, now investor2 has twice as many as investor1
        // Therefore investor1 can withdraw only one-third of the total amount
        // Fix rounding errors
        assertTrue(finalMaximumWithdraw1 == (initialMaximumWithdraw1 * supply) / (supply + toMint));
        assertTrue(
            finalMaximumWithdraw2 ==
                (initialMaximumWithdraw2 * supply * (investorShares + toMint)) / (investorShares * (supply + toMint))
        );

        // The total amount is very close to be constant, but there are rounding errors (not avoidable)
    }
}<|MERGE_RESOLUTION|>--- conflicted
+++ resolved
@@ -115,15 +115,9 @@
     }
 
     function testDirectMintDilutesOtherLPs(uint256 amount1, uint256 amount2, uint256 toMint) public {
-<<<<<<< HEAD
         // On purpose avoid overflows
         // todo: check overflows
         vm.assume(amount1 > 0 && amount2 > 0 && toMint > 0 && amount1 < 1 << 85 && amount2 < 1 << 85 && toMint < 1 << 85);
-=======
-        vm.assume(amount1 > 0 && amount1 < type(uint64).max);
-        vm.assume(amount2 > 0 && amount2 < type(uint64).max);
-        vm.assume(toMint < type(uint64).max);
->>>>>>> ab9b06c8
 
         token.transfer(address(1), amount1);
         vm.startPrank(address(1));
