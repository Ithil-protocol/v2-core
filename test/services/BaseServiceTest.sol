// SPDX-License-Identifier: BUSL-1.1
pragma solidity =0.8.17;

import { IERC721Receiver } from "@openzeppelin/contracts/token/ERC721/IERC721Receiver.sol";

contract BaseServiceTest is IERC721Receiver {
<<<<<<< HEAD
    address public constant user = address(uint160(uint(keccak256(abi.encodePacked("User")))));
    address public constant lp = address(uint160(uint(keccak256(abi.encodePacked("LP")))));
=======
    address internal immutable admin = address(uint160(uint(keccak256(abi.encodePacked("admin")))));
>>>>>>> a7c92154

    function onERC721Received(address /*operator*/, address /*from*/, uint256 /*tokenId*/, bytes calldata /*data*/)
        external
        returns (bytes4)
    {
        return IERC721Receiver.onERC721Received.selector;
    }
}<|MERGE_RESOLUTION|>--- conflicted
+++ resolved
@@ -4,12 +4,7 @@
 import { IERC721Receiver } from "@openzeppelin/contracts/token/ERC721/IERC721Receiver.sol";
 
 contract BaseServiceTest is IERC721Receiver {
-<<<<<<< HEAD
-    address public constant user = address(uint160(uint(keccak256(abi.encodePacked("User")))));
-    address public constant lp = address(uint160(uint(keccak256(abi.encodePacked("LP")))));
-=======
     address internal immutable admin = address(uint160(uint(keccak256(abi.encodePacked("admin")))));
->>>>>>> a7c92154
 
     function onERC721Received(address /*operator*/, address /*from*/, uint256 /*tokenId*/, bytes calldata /*data*/)
         external
