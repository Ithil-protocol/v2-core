// SPDX-License-Identifier: BUSL-1.1
pragma solidity =0.8.18;

<<<<<<< HEAD
import {IERC20} from "@openzeppelin/contracts/token/ERC20/IERC20.sol";
import {ERC20PresetMinterPauser} from "@openzeppelin/contracts/token/ERC20/presets/ERC20PresetMinterPauser.sol";
import {IVault} from "../../src/interfaces/IVault.sol";
import {IService} from "../../src/interfaces/IService.sol";
import {IManager, Manager} from "../../src/Manager.sol";
import {IAToken} from "../../src/interfaces/external/aave/IAToken.sol";
import {AaveService} from "../../src/services/debit/AaveService.sol";
import {GeneralMath} from "../helpers/GeneralMath.sol";
import {BaseIntegrationServiceTest} from "./BaseIntegrationServiceTest.sol";
import {OrderHelper} from "../helpers/OrderHelper.sol";
=======
import { IERC20 } from "@openzeppelin/contracts/token/ERC20/IERC20.sol";
import { ERC20PresetMinterPauser } from "@openzeppelin/contracts/token/ERC20/presets/ERC20PresetMinterPauser.sol";
import { IVault } from "../../src/interfaces/IVault.sol";
import { IService } from "../../src/interfaces/IService.sol";
import { IManager, Manager } from "../../src/Manager.sol";
import { IAToken } from "../../src/interfaces/external/aave/IAToken.sol";
import { AaveService } from "../../src/services/debit/AaveService.sol";
import { GeneralMath } from "../helpers/GeneralMath.sol";
import { BaseIntegrationServiceTest } from "./BaseIntegrationServiceTest.sol";
import { OrderHelper } from "../helpers/OrderHelper.sol";
>>>>>>> 4f418063

contract AaveServiceTest is BaseIntegrationServiceTest {
    using GeneralMath for uint256;

    AaveService internal immutable service;
    address internal constant aavePool = 0x794a61358D6845594F94dc1DB02A252b5b4814aD;
    address internal constant weth = 0x82aF49447D8a07e3bd95BD0d56f35241523fBab1;

    string internal constant rpcUrl = "ARBITRUM_RPC_URL";
    uint256 internal constant blockNumber = 119065280;

    constructor() BaseIntegrationServiceTest(rpcUrl, blockNumber) {
        vm.prank(admin);
        service = new AaveService(address(manager), aavePool, 30 * 86400);

        loanLength = 1;
        loanTokens = new address[](loanLength);
        collateralTokens = new address[](1);
        loanTokens[0] = 0xDA10009cBd5D07dd0CeCc66161FC93D7c9000da1; // DAI
        whales[loanTokens[0]] = 0x252cd7185dB7C3689a571096D5B57D45681aA080;
        collateralTokens[0] = 0x82E64f49Ed5EC1bC6e43DAD4FC8Af9bb3A2312EE;
        serviceAddress = address(service);
    }

    function testAaveIntegrationOpenPosition(uint256 daiAmount, uint256 daiLoan, uint256 daiMargin) public {
        uint256 whaleBalance = IERC20(loanTokens[0]).balanceOf(whales[loanTokens[0]]);
        uint256 transformedAmount = daiAmount % whaleBalance;
        if (transformedAmount == 0) transformedAmount++;
        uint256 transformedMargin = (daiMargin % (whaleBalance - transformedAmount));
        if (transformedMargin == 0) transformedMargin++;
        IService.Order memory order = _openOrder1(daiAmount, daiLoan, daiMargin, 1, block.timestamp, "");
        uint256 initialAllowance = service.totalAllowance(collateralTokens[0]);
        uint256 initialBalance = IAToken(collateralTokens[0]).balanceOf(address(service));
        service.open(order);

<<<<<<< HEAD
        (, IService.Collateral[] memory collaterals,,) = service.getAgreement(0);
=======
        (, IService.Collateral[] memory collaterals, , ) = service.getAgreement(0);
>>>>>>> 4f418063
        assertEq(service.totalAllowance(collateralTokens[0]), initialAllowance + collaterals[0].amount);
        assertEq(IAToken(collateralTokens[0]).balanceOf(address(service)), initialBalance + collaterals[0].amount);
        // In AaveV3 it's not 1:1, but it has at most a single unit of error
        assertGe(
            IAToken(collateralTokens[0]).balanceOf(address(service)) + 1,
            order.agreement.loans[0].amount + order.agreement.loans[0].margin
        );
        assertGe(
            order.agreement.loans[0].amount + order.agreement.loans[0].margin + 1,
            IAToken(collateralTokens[0]).balanceOf(address(service))
        );
    }

    function testAaveIntegrationTargetSupplyBorrow(uint256 daiAmount, uint256 daiLoan, uint256 daiMargin) public {
        uint256 initialUserBalance = IERC20(loanTokens[0]).balanceOf(address(this));
        testAaveIntegrationOpenPosition(daiAmount, daiLoan, daiMargin);
        uint256 whaleBalance = IERC20(loanTokens[0]).balanceOf(whales[loanTokens[0]]);
        uint256 supplyAmount = whaleBalance / 2;
        if (supplyAmount > 0) {
            vm.startPrank(whales[loanTokens[0]]);
            IERC20(loanTokens[0]).approve(aavePool, supplyAmount);
            aavePool.call(
                abi.encodeWithSignature(
<<<<<<< HEAD
                    "supply(address,uint256,address,uint16)", loanTokens[0], supplyAmount, whales[loanTokens[0]], 0
=======
                    "supply(address,uint256,address,uint16)",
                    loanTokens[0],
                    supplyAmount,
                    whales[loanTokens[0]],
                    0
>>>>>>> 4f418063
                )
            );
            vm.warp(block.timestamp + 10000);
            // Simply supplying doesn't change anything: a borrow should occur
            aavePool.call(
                abi.encodeWithSignature(
                    "borrow(address,uint256,uint256,uint16,address)",
                    weth,
                    supplyAmount / 4000,
                    2,
                    0,
                    whales[loanTokens[0]]
                )
            );
            vm.warp(block.timestamp + 10000);
            vm.stopPrank();
        }

        bytes memory data = abi.encode(0);
        service.close(0, data);

        // Some fees must have been produced
        assertGe(IERC20(loanTokens[0]).balanceOf(address(this)), initialUserBalance);
    }

    function testAaveIntegrationClosePosition(
        uint256 daiAmount,
        uint256 daiLoan,
        uint256 daiMargin,
        uint256 minAmountsOutDai
    ) public {
        testAaveIntegrationOpenPosition(daiAmount, daiLoan, daiMargin);

        bytes memory data = abi.encode(minAmountsOutDai);

<<<<<<< HEAD
        (IService.Loan[] memory actualLoans, IService.Collateral[] memory collaterals,,) = service.getAgreement(0);
=======
        (IService.Loan[] memory actualLoans, IService.Collateral[] memory collaterals, , ) = service.getAgreement(0);
>>>>>>> 4f418063
        if (collaterals[0].amount < minAmountsOutDai) {
            // Slippage check
            vm.expectRevert(bytes4(keccak256(abi.encodePacked("InsufficientAmountOut()"))));
            service.close(0, data);
        } else {
            uint256 initialBalance = IERC20(loanTokens[0]).balanceOf(address(this));
            uint256 initialServiceBalance = IERC20(collateralTokens[0]).balanceOf(address(service));
            uint256 initialAllowance = service.totalAllowance(collateralTokens[0]);
            uint256 toRedeem = IERC20(collateralTokens[0]).balanceOf(address(service)).safeMulDiv(
<<<<<<< HEAD
                collaterals[0].amount, initialAllowance
=======
                collaterals[0].amount,
                initialAllowance
>>>>>>> 4f418063
            );
            service.close(0, data);
            assertEq(IERC20(loanTokens[0]).balanceOf(address(this)), initialBalance + toRedeem - actualLoans[0].amount);
            assertEq(service.totalAllowance(collateralTokens[0]), initialAllowance - collaterals[0].amount);
            assertEq(
<<<<<<< HEAD
                IERC20(collateralTokens[0]).balanceOf(address(service)), initialServiceBalance - collaterals[0].amount
=======
                IERC20(collateralTokens[0]).balanceOf(address(service)),
                initialServiceBalance - collaterals[0].amount
>>>>>>> 4f418063
            );
        }
    }

    function testAaveIntegrationQuoter(uint256 daiAmount, uint256 daiLoan, uint256 daiMargin) public {
        testAaveIntegrationOpenPosition(daiAmount, daiLoan, daiMargin);

        (
            IService.Loan[] memory loan,
            IService.Collateral[] memory collaterals,
            uint256 createdAt,
            IService.Status status
        ) = service.getAgreement(0);

        IService.Agreement memory agreement = IService.Agreement(loan, collaterals, createdAt, status);

        uint256[] memory quoted = service.quote(agreement);

        uint256 initialBalance = IERC20(loanTokens[0]).balanceOf(address(this));
        // Allow any min amount
        service.close(0, abi.encode(0));

        assertEq(IERC20(loanTokens[0]).balanceOf(address(this)), initialBalance + quoted[0] - loan[0].amount);
    }
}<|MERGE_RESOLUTION|>--- conflicted
+++ resolved
@@ -1,18 +1,6 @@
 // SPDX-License-Identifier: BUSL-1.1
 pragma solidity =0.8.18;
 
-<<<<<<< HEAD
-import {IERC20} from "@openzeppelin/contracts/token/ERC20/IERC20.sol";
-import {ERC20PresetMinterPauser} from "@openzeppelin/contracts/token/ERC20/presets/ERC20PresetMinterPauser.sol";
-import {IVault} from "../../src/interfaces/IVault.sol";
-import {IService} from "../../src/interfaces/IService.sol";
-import {IManager, Manager} from "../../src/Manager.sol";
-import {IAToken} from "../../src/interfaces/external/aave/IAToken.sol";
-import {AaveService} from "../../src/services/debit/AaveService.sol";
-import {GeneralMath} from "../helpers/GeneralMath.sol";
-import {BaseIntegrationServiceTest} from "./BaseIntegrationServiceTest.sol";
-import {OrderHelper} from "../helpers/OrderHelper.sol";
-=======
 import { IERC20 } from "@openzeppelin/contracts/token/ERC20/IERC20.sol";
 import { ERC20PresetMinterPauser } from "@openzeppelin/contracts/token/ERC20/presets/ERC20PresetMinterPauser.sol";
 import { IVault } from "../../src/interfaces/IVault.sol";
@@ -23,7 +11,6 @@
 import { GeneralMath } from "../helpers/GeneralMath.sol";
 import { BaseIntegrationServiceTest } from "./BaseIntegrationServiceTest.sol";
 import { OrderHelper } from "../helpers/OrderHelper.sol";
->>>>>>> 4f418063
 
 contract AaveServiceTest is BaseIntegrationServiceTest {
     using GeneralMath for uint256;
@@ -59,11 +46,7 @@
         uint256 initialBalance = IAToken(collateralTokens[0]).balanceOf(address(service));
         service.open(order);
 
-<<<<<<< HEAD
-        (, IService.Collateral[] memory collaterals,,) = service.getAgreement(0);
-=======
         (, IService.Collateral[] memory collaterals, , ) = service.getAgreement(0);
->>>>>>> 4f418063
         assertEq(service.totalAllowance(collateralTokens[0]), initialAllowance + collaterals[0].amount);
         assertEq(IAToken(collateralTokens[0]).balanceOf(address(service)), initialBalance + collaterals[0].amount);
         // In AaveV3 it's not 1:1, but it has at most a single unit of error
@@ -87,15 +70,11 @@
             IERC20(loanTokens[0]).approve(aavePool, supplyAmount);
             aavePool.call(
                 abi.encodeWithSignature(
-<<<<<<< HEAD
-                    "supply(address,uint256,address,uint16)", loanTokens[0], supplyAmount, whales[loanTokens[0]], 0
-=======
                     "supply(address,uint256,address,uint16)",
                     loanTokens[0],
                     supplyAmount,
                     whales[loanTokens[0]],
                     0
->>>>>>> 4f418063
                 )
             );
             vm.warp(block.timestamp + 10000);
@@ -131,11 +110,7 @@
 
         bytes memory data = abi.encode(minAmountsOutDai);
 
-<<<<<<< HEAD
-        (IService.Loan[] memory actualLoans, IService.Collateral[] memory collaterals,,) = service.getAgreement(0);
-=======
         (IService.Loan[] memory actualLoans, IService.Collateral[] memory collaterals, , ) = service.getAgreement(0);
->>>>>>> 4f418063
         if (collaterals[0].amount < minAmountsOutDai) {
             // Slippage check
             vm.expectRevert(bytes4(keccak256(abi.encodePacked("InsufficientAmountOut()"))));
@@ -145,23 +120,15 @@
             uint256 initialServiceBalance = IERC20(collateralTokens[0]).balanceOf(address(service));
             uint256 initialAllowance = service.totalAllowance(collateralTokens[0]);
             uint256 toRedeem = IERC20(collateralTokens[0]).balanceOf(address(service)).safeMulDiv(
-<<<<<<< HEAD
-                collaterals[0].amount, initialAllowance
-=======
                 collaterals[0].amount,
                 initialAllowance
->>>>>>> 4f418063
             );
             service.close(0, data);
             assertEq(IERC20(loanTokens[0]).balanceOf(address(this)), initialBalance + toRedeem - actualLoans[0].amount);
             assertEq(service.totalAllowance(collateralTokens[0]), initialAllowance - collaterals[0].amount);
             assertEq(
-<<<<<<< HEAD
-                IERC20(collateralTokens[0]).balanceOf(address(service)), initialServiceBalance - collaterals[0].amount
-=======
                 IERC20(collateralTokens[0]).balanceOf(address(service)),
                 initialServiceBalance - collaterals[0].amount
->>>>>>> 4f418063
             );
         }
     }
