--- conflicted
+++ resolved
@@ -1,22 +1,6 @@
 // SPDX-License-Identifier: BUSL-1.1
 pragma solidity =0.8.18;
 
-<<<<<<< HEAD
-import {IERC20} from "@openzeppelin/contracts/token/ERC20/IERC20.sol";
-import {IERC20Metadata} from "@openzeppelin/contracts/token/ERC20/extensions/IERC20Metadata.sol";
-import {ERC20PresetMinterPauser} from "@openzeppelin/contracts/token/ERC20/presets/ERC20PresetMinterPauser.sol";
-import {IVault} from "../../src/interfaces/IVault.sol";
-import {IService} from "../../src/interfaces/IService.sol";
-import {IBalancerVault} from "../../src/interfaces/external/balancer/IBalancerVault.sol";
-import {IBalancerPool} from "../../src/interfaces/external/balancer/IBalancerPool.sol";
-import {BalancerService} from "../../src/services/debit/BalancerService.sol";
-import {GeneralMath} from "../helpers/GeneralMath.sol";
-import {WeightedMath} from "../../src/libraries/external/Balancer/WeightedMath.sol";
-import {IManager, Manager} from "../../src/Manager.sol";
-import {BaseIntegrationServiceTest} from "./BaseIntegrationServiceTest.sol";
-import {StringEncoder} from "../helpers/StringEncoder.sol";
-import {OrderHelper} from "../helpers/OrderHelper.sol";
-=======
 import { IERC20 } from "@openzeppelin/contracts/token/ERC20/IERC20.sol";
 import { IERC20Metadata } from "@openzeppelin/contracts/token/ERC20/extensions/IERC20Metadata.sol";
 import { ERC20PresetMinterPauser } from "@openzeppelin/contracts/token/ERC20/presets/ERC20PresetMinterPauser.sol";
@@ -31,7 +15,6 @@
 import { BaseIntegrationServiceTest } from "./BaseIntegrationServiceTest.sol";
 import { StringEncoder } from "../helpers/StringEncoder.sol";
 import { OrderHelper } from "../helpers/OrderHelper.sol";
->>>>>>> 4f418063
 
 /// @dev State study
 /// BalancerService native state:
@@ -156,18 +139,10 @@
         balances[maxWeightTokenIndex] -= dueProtocolFeeAmounts[maxWeightTokenIndex];
     }
 
-<<<<<<< HEAD
-    function _calculateExpectedBPTFromJoin(uint256[] memory balances, uint256[] memory amountsIn)
-        internal
-        view
-        returns (uint256)
-    {
-=======
     function _calculateExpectedBPTFromJoin(
         uint256[] memory balances,
         uint256[] memory amountsIn
     ) internal view returns (uint256) {
->>>>>>> 4f418063
         uint256[] memory normalizedWeights = IBalancerPool(collateralTokens[0]).getNormalizedWeights();
         _modifyBalancesWithFees(balances, normalizedWeights);
         _upscaleArray(amountsIn);
@@ -183,18 +158,10 @@
         return amountOut;
     }
 
-<<<<<<< HEAD
-    function _calculateExpectedBPTToExit(uint256[] memory balances, uint256[] memory amountsOut)
-        internal
-        view
-        returns (uint256)
-    {
-=======
     function _calculateExpectedBPTToExit(
         uint256[] memory balances,
         uint256[] memory amountsOut
     ) internal view returns (uint256) {
->>>>>>> 4f418063
         uint256[] memory normalizedWeights = IBalancerPool(collateralTokens[0]).getNormalizedWeights();
         _modifyBalancesWithFees(balances, normalizedWeights);
         _upscaleArray(amountsOut);
@@ -210,19 +177,11 @@
         return expectedBpt;
     }
 
-<<<<<<< HEAD
-    function _calculateExpectedTokensFromBPT(uint256[] memory balances, uint256 amount, uint256 totalSupply)
-        internal
-        view
-        returns (uint256[] memory)
-    {
-=======
     function _calculateExpectedTokensFromBPT(
         uint256[] memory balances,
         uint256 amount,
         uint256 totalSupply
     ) internal view returns (uint256[] memory) {
->>>>>>> 4f418063
         uint256[] memory normalizedWeights = IBalancerPool(collateralTokens[0]).getNormalizedWeights();
         _modifyBalancesWithFees(balances, normalizedWeights);
         uint256[] memory expectedTokens = WeightedMath._calcTokensOutGivenExactBptIn(balances, amount, totalSupply);
@@ -239,10 +198,6 @@
         uint256 loan2,
         uint256 margin2
     ) public {
-<<<<<<< HEAD
-        IService.Order memory order =
-            _openOrder3(loan0, margin0, loan1, margin1, loan2, margin2, 0, block.timestamp, "");
-=======
         IService.Order memory order = _openOrder3(
             loan0,
             margin0,
@@ -254,22 +209,14 @@
             block.timestamp,
             ""
         );
->>>>>>> 4f418063
         uint256[] memory amountsIn = new uint256[](loanLength);
         for (uint256 i = 0; i < loanLength; i++) {
             amountsIn[i] = order.agreement.loans[i].amount + order.agreement.loans[i].margin;
         }
-<<<<<<< HEAD
-        (, uint256[] memory balances,) = IBalancerVault(balancerVault).getPoolTokens(balancerPoolID);
-        uint256 expectedTokens = _calculateExpectedBPTFromJoin(balances, amountsIn);
-        service.open(order);
-        (, IService.Collateral[] memory collaterals,,) = service.getAgreement(0);
-=======
         (, uint256[] memory balances, ) = IBalancerVault(balancerVault).getPoolTokens(balancerPoolID);
         uint256 expectedTokens = _calculateExpectedBPTFromJoin(balances, amountsIn);
         service.open(order);
         (, IService.Collateral[] memory collaterals, , ) = service.getAgreement(0);
->>>>>>> 4f418063
 
         assertEq(collaterals[0].amount, expectedTokens);
         // Gauge token is 1:1 both at deposit and withdraw
@@ -290,11 +237,7 @@
         // TODO: activate
         testBalancerIntegrationOpenPosition(loan0, margin0, loan1, margin1, loan2, margin2);
 
-<<<<<<< HEAD
-        (, uint256[] memory totalBalances,) = IBalancerVault(balancerVault).getPoolTokens(balancerPoolID);
-=======
         (, uint256[] memory totalBalances, ) = IBalancerVault(balancerVault).getPoolTokens(balancerPoolID);
->>>>>>> 4f418063
         // this is necessary otherwise Balancer math library throws a SUB_OVERFLOW error
         minAmountsOut0 = minAmountsOut0 % (1 + totalBalances[0] / 2);
         minAmountsOut1 = minAmountsOut1 % (1 + totalBalances[1] / 2);
@@ -306,11 +249,7 @@
         }
 
         uint256 bptTotalSupply = IERC20(collateralTokens[0]).totalSupply();
-<<<<<<< HEAD
-        (IService.Loan[] memory actualLoans, IService.Collateral[] memory collaterals,,) = service.getAgreement(0);
-=======
         (IService.Loan[] memory actualLoans, IService.Collateral[] memory collaterals, , ) = service.getAgreement(0);
->>>>>>> 4f418063
 
         bytes memory swapData;
         uint256[] memory minAmountsOut = new uint256[](3);
@@ -319,20 +258,12 @@
         minAmountsOut[1] = minAmountsOut1;
         minAmountsOut[2] = minAmountsOut2;
         bytes memory data = abi.encode(minAmountsOut, swapData);
-<<<<<<< HEAD
-        (, uint256[] memory balances,) = IBalancerVault(balancerVault).getPoolTokens(balancerPoolID);
-        if (
-            minAmountsOut0 > actualLoans[0].amount && minAmountsOut1 > actualLoans[1].amount
-                && minAmountsOut2 > actualLoans[2].amount
-                && _calculateExpectedBPTToExit(balances, minAmountsOut) > collaterals[0].amount
-=======
         (, uint256[] memory balances, ) = IBalancerVault(balancerVault).getPoolTokens(balancerPoolID);
         if (
             minAmountsOut0 > actualLoans[0].amount &&
             minAmountsOut1 > actualLoans[1].amount &&
             minAmountsOut2 > actualLoans[2].amount &&
             _calculateExpectedBPTToExit(balances, minAmountsOut) > collaterals[0].amount
->>>>>>> 4f418063
         ) {
             vm.expectRevert(bytes4(keccak256(abi.encodePacked("SlippageError()"))));
             service.close(0, data);
@@ -350,16 +281,11 @@
                     balances[i] -= minAmountsOut[i];
                 }
             }
-<<<<<<< HEAD
-            uint256[] memory finalAmounts =
-                _calculateExpectedTokensFromBPT(balances, collaterals[0].amount - firstStep, bptTotalSupply - firstStep);
-=======
             uint256[] memory finalAmounts = _calculateExpectedTokensFromBPT(
                 balances,
                 collaterals[0].amount - firstStep,
                 bptTotalSupply - firstStep
             );
->>>>>>> 4f418063
             // TODO: this proves that most positions are badly liquidated: fix the strategy
             // TODO: Balancer quoter has a bug!!! redo it
             uint256 liquidationScore = service.liquidationScore(0);
@@ -376,12 +302,8 @@
                 finalAmounts[i] += initialBalances[i] + minAmountsOut[i];
                 // Payoff is paid to address(this) which is the user
                 assertEq(
-<<<<<<< HEAD
-                    IERC20(loanTokens[i]).balanceOf(address(this)), finalAmounts[i].positiveSub(actualLoans[i].amount)
-=======
                     IERC20(loanTokens[i]).balanceOf(address(this)),
                     finalAmounts[i].positiveSub(actualLoans[i].amount)
->>>>>>> 4f418063
                 );
             }
         }
