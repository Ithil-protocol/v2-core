// SPDX-License-Identifier: BUSL-1.1
pragma solidity =0.8.17;

import { IERC20 } from "@openzeppelin/contracts/token/ERC20/IERC20.sol";
import { ERC20PresetMinterPauser } from "@openzeppelin/contracts/token/ERC20/presets/ERC20PresetMinterPauser.sol";
import { PRBTest } from "@prb/test/PRBTest.sol";
import { console2 } from "forge-std/console2.sol";
import { StdCheats } from "forge-std/StdCheats.sol";
import { IVault } from "../../src/interfaces/IVault.sol";
import { IService } from "../../src/interfaces/IService.sol";
import { IManager, Manager } from "../../src/Manager.sol";
import { BalancerService } from "../../src/services/examples/BalancerService.sol";
import { GeneralMath } from "../../src/libraries/GeneralMath.sol";
import { BaseServiceTest } from "./BaseServiceTest.sol";
import { Helper } from "./Helper.sol";

contract BalancerServiceTest is PRBTest, StdCheats, BaseServiceTest {
    IManager internal immutable manager;
    BalancerService internal immutable service;
    IERC20 internal constant dai = IERC20(0x6B175474E89094C44Da98b954EedeAC495271d0F);
    // Block 16448665 dai whale balance = 193908563885609559262031126 > 193908563 * 10^18
    address internal constant daiWhale = 0xbEbc44782C7dB0a1A60Cb6fe97d0b483032FF1C7;
    IERC20 internal constant weth = IERC20(0xC02aaA39b223FE8D0A0e5C4F27eAD9083C756Cc2);
    // Block 16448665 weth whale balance = 13813826751282430350873 > 13813 * 10
    address internal constant wethWhale = 0x2fEb1512183545f48f6b9C5b4EbfCaF49CfCa6F3;
    address internal constant balancerVault = 0xBA12222222228d8Ba445958a75a0704d566BF2C8;
    // address internal constant auraBooster = 0x7818A1DA7BD1E64c199029E86Ba244a9798eEE10;
    // Pool 60 WETH - 40 DAI
    address internal constant balancerPoolAddress = 0x0b09deA16768f0799065C475bE02919503cB2a35;
    bytes32 internal constant balancerPoolID = 0x0b09dea16768f0799065c475be02919503cb2a3500020000000000000000001a;
<<<<<<< HEAD
=======
    address internal constant gauge = 0x4ca6AC0509E6381Ca7CD872a6cdC0Fbf00600Fa1;
    address internal constant bal = 0xba100000625a3754423978a60c9317c58a424e3D;
>>>>>>> a7c92154

    // address internal constant auraPoolID = 2;

    constructor() {
        uint256 forkId = vm.createFork(vm.envString("MAINNET_RPC_URL"), 16448665);
        vm.selectFork(forkId);
        vm.deal(admin, 1 ether);

        vm.startPrank(admin);
        manager = IManager(new Manager());
<<<<<<< HEAD
        service = new BalancerService(address(manager), balancerVault);
=======
        service = new BalancerService(address(manager), balancerVault, bal);
        vm.stopPrank();
>>>>>>> a7c92154
    }

    function setUp() public {
        dai.approve(address(service), type(uint256).max);
        weth.approve(address(service), type(uint256).max);

        vm.deal(daiWhale, 1 ether);
        vm.deal(wethWhale, 1 ether);

        vm.startPrank(admin);
        // Create Vaults: DAI and WETH
        manager.create(address(dai));
        manager.create(address(weth));
        // No caps for this service -> 100% of the liquidity can be used initially
        manager.setCap(address(service), address(dai), GeneralMath.RESOLUTION);
        manager.setCap(address(service), address(weth), GeneralMath.RESOLUTION);

        service.addPool(balancerPoolAddress, balancerPoolID, gauge);
        vm.stopPrank();
    }

    function testBalancerIntegration() public {
        //vm.assume(amount < dai.balanceOf(daiWhale));
        //vm.assume(margin < amount);
        uint256 daiAmount = 4134 * 1e18;
        uint256 daiLoan = 514 * 1e18;
        uint256 daiMargin = 131 * 1e18;

        uint256 wethAmount = 135 * 1e18;
        uint256 wethLoan = 11 * 1e18;
        uint256 wethMargin = 3 * 1e18;

        // Fill DAI vault
        IVault daiVault = IVault(manager.vaults(address(dai)));
        vm.startPrank(daiWhale);
        dai.transfer(address(this), daiMargin);
        dai.approve(address(daiVault), daiAmount);
        daiVault.deposit(daiAmount, daiWhale);
        vm.stopPrank();

        // Fill WETH vault
        IVault wethVault = IVault(manager.vaults(address(weth)));
        vm.startPrank(wethWhale);
        weth.transfer(address(this), wethMargin);
        weth.approve(address(wethVault), wethAmount);
        wethVault.deposit(wethAmount, wethWhale);
        vm.stopPrank();

        address[] memory tokens = new address[](2);
        tokens[0] = address(dai);
        tokens[1] = address(weth);

        uint256[] memory loans = new uint256[](2);
        loans[0] = daiLoan;
        loans[1] = wethLoan;

        uint256[] memory margins = new uint256[](2);
        margins[0] = daiMargin;
        margins[1] = wethMargin;

        IService.ItemType[] memory itemTypes = new IService.ItemType[](1);
        itemTypes[0] = IService.ItemType.ERC20;

        address[] memory collateralTokens = new address[](1);
        collateralTokens[0] = balancerPoolAddress;

        uint256[] memory collateralAmounts = new uint256[](1);
        collateralAmounts[0] = 0;

        IService.Order memory order = Helper.createAdvancedOrder(
            tokens,
            loans,
            margins,
            itemTypes,
            collateralTokens,
            collateralAmounts,
            block.timestamp,
            ""
        );

        service.open(order);

        /*
            uint256[] memory amounts = new uint256[](2);
            amounts[0] = 1;
            amounts[1] = 1;
            service.close(0, abi.encode(amounts));
        */
    }

    function testQuote() public {
        //vm.assume(amount < dai.balanceOf(daiWhale));
        //vm.assume(margin < amount);
        uint256 daiAmount = 4134 * 1e18;
        uint256 daiLoan = 514 * 1e18;
        uint256 daiMargin = 131 * 1e18;

        uint256 wethAmount = 135 * 1e18;
        uint256 wethLoan = 11 * 1e18;
        uint256 wethMargin = 3 * 1e18;

        // Fill DAI vault
        IVault daiVault = IVault(manager.vaults(address(dai)));
        vm.startPrank(daiWhale);
        dai.transfer(address(this), daiMargin);
        dai.approve(address(daiVault), daiAmount);
        daiVault.deposit(daiAmount, daiWhale);
        vm.stopPrank();

        // Fill WETH vault
        IVault wethVault = IVault(manager.vaults(address(weth)));
        vm.startPrank(wethWhale);
        weth.transfer(address(this), wethMargin);
        weth.approve(address(wethVault), wethAmount);
        wethVault.deposit(wethAmount, wethWhale);
        vm.stopPrank();

        address[] memory tokens = new address[](2);
        tokens[0] = address(dai);
        tokens[1] = address(weth);

        uint256[] memory loans = new uint256[](2);
        loans[0] = daiLoan;
        loans[1] = wethLoan;

        uint256[] memory margins = new uint256[](2);
        margins[0] = daiMargin;
        margins[1] = wethMargin;

        IService.ItemType[] memory itemTypes = new IService.ItemType[](1);
        itemTypes[0] = IService.ItemType.ERC20;

        address[] memory collateralTokens = new address[](1);
        collateralTokens[0] = balancerPoolAddress;

        uint256[] memory collateralAmounts = new uint256[](1);
        collateralAmounts[0] = 0;

        IService.Order memory order = Helper.createAdvancedOrder(
            tokens,
            loans,
            margins,
            itemTypes,
            collateralTokens,
            collateralAmounts,
            block.timestamp,
            ""
        );

        service.open(order);

        (
            IService.Loan[] memory loan,
            IService.Collateral[] memory collateral,
            uint256 createdAt,
            IService.Status status
        ) = service.getAgreement(1);

        IService.Loan[] memory permutedLoan = new IService.Loan[](2);
        permutedLoan[0] = loan[1];
        permutedLoan[1] = loan[0];

        IService.Agreement memory agreement = IService.Agreement(permutedLoan, collateral, createdAt, status);

        (uint256[] memory quoted, uint256[] memory fees) = service.quote(agreement);
        assertTrue(quoted[0] >= permutedLoan[0].amount);
        assertTrue(quoted[1] >= permutedLoan[1].amount);
        // Interest rate not set for now
        assertTrue(fees[0] == 0);
        assertTrue(fees[1] == 0);
    }
}
<|MERGE_RESOLUTION|>--- conflicted
+++ resolved
@@ -1,223 +1,216 @@
-// SPDX-License-Identifier: BUSL-1.1
-pragma solidity =0.8.17;
-
-import { IERC20 } from "@openzeppelin/contracts/token/ERC20/IERC20.sol";
-import { ERC20PresetMinterPauser } from "@openzeppelin/contracts/token/ERC20/presets/ERC20PresetMinterPauser.sol";
-import { PRBTest } from "@prb/test/PRBTest.sol";
-import { console2 } from "forge-std/console2.sol";
-import { StdCheats } from "forge-std/StdCheats.sol";
-import { IVault } from "../../src/interfaces/IVault.sol";
-import { IService } from "../../src/interfaces/IService.sol";
-import { IManager, Manager } from "../../src/Manager.sol";
-import { BalancerService } from "../../src/services/examples/BalancerService.sol";
-import { GeneralMath } from "../../src/libraries/GeneralMath.sol";
-import { BaseServiceTest } from "./BaseServiceTest.sol";
-import { Helper } from "./Helper.sol";
-
-contract BalancerServiceTest is PRBTest, StdCheats, BaseServiceTest {
-    IManager internal immutable manager;
-    BalancerService internal immutable service;
-    IERC20 internal constant dai = IERC20(0x6B175474E89094C44Da98b954EedeAC495271d0F);
-    // Block 16448665 dai whale balance = 193908563885609559262031126 > 193908563 * 10^18
-    address internal constant daiWhale = 0xbEbc44782C7dB0a1A60Cb6fe97d0b483032FF1C7;
-    IERC20 internal constant weth = IERC20(0xC02aaA39b223FE8D0A0e5C4F27eAD9083C756Cc2);
-    // Block 16448665 weth whale balance = 13813826751282430350873 > 13813 * 10
-    address internal constant wethWhale = 0x2fEb1512183545f48f6b9C5b4EbfCaF49CfCa6F3;
-    address internal constant balancerVault = 0xBA12222222228d8Ba445958a75a0704d566BF2C8;
-    // address internal constant auraBooster = 0x7818A1DA7BD1E64c199029E86Ba244a9798eEE10;
-    // Pool 60 WETH - 40 DAI
-    address internal constant balancerPoolAddress = 0x0b09deA16768f0799065C475bE02919503cB2a35;
-    bytes32 internal constant balancerPoolID = 0x0b09dea16768f0799065c475be02919503cb2a3500020000000000000000001a;
-<<<<<<< HEAD
-=======
-    address internal constant gauge = 0x4ca6AC0509E6381Ca7CD872a6cdC0Fbf00600Fa1;
-    address internal constant bal = 0xba100000625a3754423978a60c9317c58a424e3D;
->>>>>>> a7c92154
-
-    // address internal constant auraPoolID = 2;
-
-    constructor() {
-        uint256 forkId = vm.createFork(vm.envString("MAINNET_RPC_URL"), 16448665);
-        vm.selectFork(forkId);
-        vm.deal(admin, 1 ether);
-
-        vm.startPrank(admin);
-        manager = IManager(new Manager());
-<<<<<<< HEAD
-        service = new BalancerService(address(manager), balancerVault);
-=======
-        service = new BalancerService(address(manager), balancerVault, bal);
-        vm.stopPrank();
->>>>>>> a7c92154
-    }
-
-    function setUp() public {
-        dai.approve(address(service), type(uint256).max);
-        weth.approve(address(service), type(uint256).max);
-
-        vm.deal(daiWhale, 1 ether);
-        vm.deal(wethWhale, 1 ether);
-
-        vm.startPrank(admin);
-        // Create Vaults: DAI and WETH
-        manager.create(address(dai));
-        manager.create(address(weth));
-        // No caps for this service -> 100% of the liquidity can be used initially
-        manager.setCap(address(service), address(dai), GeneralMath.RESOLUTION);
-        manager.setCap(address(service), address(weth), GeneralMath.RESOLUTION);
-
-        service.addPool(balancerPoolAddress, balancerPoolID, gauge);
-        vm.stopPrank();
-    }
-
-    function testBalancerIntegration() public {
-        //vm.assume(amount < dai.balanceOf(daiWhale));
-        //vm.assume(margin < amount);
-        uint256 daiAmount = 4134 * 1e18;
-        uint256 daiLoan = 514 * 1e18;
-        uint256 daiMargin = 131 * 1e18;
-
-        uint256 wethAmount = 135 * 1e18;
-        uint256 wethLoan = 11 * 1e18;
-        uint256 wethMargin = 3 * 1e18;
-
-        // Fill DAI vault
-        IVault daiVault = IVault(manager.vaults(address(dai)));
-        vm.startPrank(daiWhale);
-        dai.transfer(address(this), daiMargin);
-        dai.approve(address(daiVault), daiAmount);
-        daiVault.deposit(daiAmount, daiWhale);
-        vm.stopPrank();
-
-        // Fill WETH vault
-        IVault wethVault = IVault(manager.vaults(address(weth)));
-        vm.startPrank(wethWhale);
-        weth.transfer(address(this), wethMargin);
-        weth.approve(address(wethVault), wethAmount);
-        wethVault.deposit(wethAmount, wethWhale);
-        vm.stopPrank();
-
-        address[] memory tokens = new address[](2);
-        tokens[0] = address(dai);
-        tokens[1] = address(weth);
-
-        uint256[] memory loans = new uint256[](2);
-        loans[0] = daiLoan;
-        loans[1] = wethLoan;
-
-        uint256[] memory margins = new uint256[](2);
-        margins[0] = daiMargin;
-        margins[1] = wethMargin;
-
-        IService.ItemType[] memory itemTypes = new IService.ItemType[](1);
-        itemTypes[0] = IService.ItemType.ERC20;
-
-        address[] memory collateralTokens = new address[](1);
-        collateralTokens[0] = balancerPoolAddress;
-
-        uint256[] memory collateralAmounts = new uint256[](1);
-        collateralAmounts[0] = 0;
-
-        IService.Order memory order = Helper.createAdvancedOrder(
-            tokens,
-            loans,
-            margins,
-            itemTypes,
-            collateralTokens,
-            collateralAmounts,
-            block.timestamp,
-            ""
-        );
-
-        service.open(order);
-
-        /*
-            uint256[] memory amounts = new uint256[](2);
-            amounts[0] = 1;
-            amounts[1] = 1;
-            service.close(0, abi.encode(amounts));
-        */
-    }
-
-    function testQuote() public {
-        //vm.assume(amount < dai.balanceOf(daiWhale));
-        //vm.assume(margin < amount);
-        uint256 daiAmount = 4134 * 1e18;
-        uint256 daiLoan = 514 * 1e18;
-        uint256 daiMargin = 131 * 1e18;
-
-        uint256 wethAmount = 135 * 1e18;
-        uint256 wethLoan = 11 * 1e18;
-        uint256 wethMargin = 3 * 1e18;
-
-        // Fill DAI vault
-        IVault daiVault = IVault(manager.vaults(address(dai)));
-        vm.startPrank(daiWhale);
-        dai.transfer(address(this), daiMargin);
-        dai.approve(address(daiVault), daiAmount);
-        daiVault.deposit(daiAmount, daiWhale);
-        vm.stopPrank();
-
-        // Fill WETH vault
-        IVault wethVault = IVault(manager.vaults(address(weth)));
-        vm.startPrank(wethWhale);
-        weth.transfer(address(this), wethMargin);
-        weth.approve(address(wethVault), wethAmount);
-        wethVault.deposit(wethAmount, wethWhale);
-        vm.stopPrank();
-
-        address[] memory tokens = new address[](2);
-        tokens[0] = address(dai);
-        tokens[1] = address(weth);
-
-        uint256[] memory loans = new uint256[](2);
-        loans[0] = daiLoan;
-        loans[1] = wethLoan;
-
-        uint256[] memory margins = new uint256[](2);
-        margins[0] = daiMargin;
-        margins[1] = wethMargin;
-
-        IService.ItemType[] memory itemTypes = new IService.ItemType[](1);
-        itemTypes[0] = IService.ItemType.ERC20;
-
-        address[] memory collateralTokens = new address[](1);
-        collateralTokens[0] = balancerPoolAddress;
-
-        uint256[] memory collateralAmounts = new uint256[](1);
-        collateralAmounts[0] = 0;
-
-        IService.Order memory order = Helper.createAdvancedOrder(
-            tokens,
-            loans,
-            margins,
-            itemTypes,
-            collateralTokens,
-            collateralAmounts,
-            block.timestamp,
-            ""
-        );
-
-        service.open(order);
-
-        (
-            IService.Loan[] memory loan,
-            IService.Collateral[] memory collateral,
-            uint256 createdAt,
-            IService.Status status
-        ) = service.getAgreement(1);
-
-        IService.Loan[] memory permutedLoan = new IService.Loan[](2);
-        permutedLoan[0] = loan[1];
-        permutedLoan[1] = loan[0];
-
-        IService.Agreement memory agreement = IService.Agreement(permutedLoan, collateral, createdAt, status);
-
-        (uint256[] memory quoted, uint256[] memory fees) = service.quote(agreement);
-        assertTrue(quoted[0] >= permutedLoan[0].amount);
-        assertTrue(quoted[1] >= permutedLoan[1].amount);
-        // Interest rate not set for now
-        assertTrue(fees[0] == 0);
-        assertTrue(fees[1] == 0);
-    }
-}
+// SPDX-License-Identifier: BUSL-1.1
+pragma solidity =0.8.17;
+
+import { IERC20 } from "@openzeppelin/contracts/token/ERC20/IERC20.sol";
+import { ERC20PresetMinterPauser } from "@openzeppelin/contracts/token/ERC20/presets/ERC20PresetMinterPauser.sol";
+import { PRBTest } from "@prb/test/PRBTest.sol";
+import { console2 } from "forge-std/console2.sol";
+import { StdCheats } from "forge-std/StdCheats.sol";
+import { IVault } from "../../src/interfaces/IVault.sol";
+import { IService } from "../../src/interfaces/IService.sol";
+import { IManager, Manager } from "../../src/Manager.sol";
+import { BalancerService } from "../../src/services/examples/BalancerService.sol";
+import { GeneralMath } from "../../src/libraries/GeneralMath.sol";
+import { BaseServiceTest } from "./BaseServiceTest.sol";
+import { Helper } from "./Helper.sol";
+
+contract BalancerServiceTest is PRBTest, StdCheats, BaseServiceTest {
+    IManager internal immutable manager;
+    BalancerService internal immutable service;
+    IERC20 internal constant dai = IERC20(0x6B175474E89094C44Da98b954EedeAC495271d0F);
+    // Block 16448665 dai whale balance = 193908563885609559262031126 > 193908563 * 10^18
+    address internal constant daiWhale = 0xbEbc44782C7dB0a1A60Cb6fe97d0b483032FF1C7;
+    IERC20 internal constant weth = IERC20(0xC02aaA39b223FE8D0A0e5C4F27eAD9083C756Cc2);
+    // Block 16448665 weth whale balance = 13813826751282430350873 > 13813 * 10
+    address internal constant wethWhale = 0x2fEb1512183545f48f6b9C5b4EbfCaF49CfCa6F3;
+    address internal constant balancerVault = 0xBA12222222228d8Ba445958a75a0704d566BF2C8;
+    // address internal constant auraBooster = 0x7818A1DA7BD1E64c199029E86Ba244a9798eEE10;
+    // Pool 60 WETH - 40 DAI
+    address internal constant balancerPoolAddress = 0x0b09deA16768f0799065C475bE02919503cB2a35;
+    bytes32 internal constant balancerPoolID = 0x0b09dea16768f0799065c475be02919503cb2a3500020000000000000000001a;
+    address internal constant gauge = 0x4ca6AC0509E6381Ca7CD872a6cdC0Fbf00600Fa1;
+    address internal constant bal = 0xba100000625a3754423978a60c9317c58a424e3D;
+
+    // address internal constant auraPoolID = 2;
+
+    constructor() {
+        uint256 forkId = vm.createFork(vm.envString("MAINNET_RPC_URL"), 16448665);
+        vm.selectFork(forkId);
+        vm.deal(admin, 1 ether);
+
+        vm.startPrank(admin);
+        manager = IManager(new Manager());
+        service = new BalancerService(address(manager), balancerVault, bal);
+        vm.stopPrank();
+    }
+
+    function setUp() public {
+        dai.approve(address(service), type(uint256).max);
+        weth.approve(address(service), type(uint256).max);
+
+        vm.deal(daiWhale, 1 ether);
+        vm.deal(wethWhale, 1 ether);
+
+        vm.startPrank(admin);
+        // Create Vaults: DAI and WETH
+        manager.create(address(dai));
+        manager.create(address(weth));
+        // No caps for this service -> 100% of the liquidity can be used initially
+        manager.setCap(address(service), address(dai), GeneralMath.RESOLUTION);
+        manager.setCap(address(service), address(weth), GeneralMath.RESOLUTION);
+
+        service.addPool(balancerPoolAddress, balancerPoolID, gauge);
+        vm.stopPrank();
+    }
+
+    function testBalancerIntegration() public {
+        //vm.assume(amount < dai.balanceOf(daiWhale));
+        //vm.assume(margin < amount);
+        uint256 daiAmount = 4134 * 1e18;
+        uint256 daiLoan = 514 * 1e18;
+        uint256 daiMargin = 131 * 1e18;
+
+        uint256 wethAmount = 135 * 1e18;
+        uint256 wethLoan = 11 * 1e18;
+        uint256 wethMargin = 3 * 1e18;
+
+        // Fill DAI vault
+        IVault daiVault = IVault(manager.vaults(address(dai)));
+        vm.startPrank(daiWhale);
+        dai.transfer(address(this), daiMargin);
+        dai.approve(address(daiVault), daiAmount);
+        daiVault.deposit(daiAmount, daiWhale);
+        vm.stopPrank();
+
+        // Fill WETH vault
+        IVault wethVault = IVault(manager.vaults(address(weth)));
+        vm.startPrank(wethWhale);
+        weth.transfer(address(this), wethMargin);
+        weth.approve(address(wethVault), wethAmount);
+        wethVault.deposit(wethAmount, wethWhale);
+        vm.stopPrank();
+
+        address[] memory tokens = new address[](2);
+        tokens[0] = address(dai);
+        tokens[1] = address(weth);
+
+        uint256[] memory loans = new uint256[](2);
+        loans[0] = daiLoan;
+        loans[1] = wethLoan;
+
+        uint256[] memory margins = new uint256[](2);
+        margins[0] = daiMargin;
+        margins[1] = wethMargin;
+
+        IService.ItemType[] memory itemTypes = new IService.ItemType[](1);
+        itemTypes[0] = IService.ItemType.ERC20;
+
+        address[] memory collateralTokens = new address[](1);
+        collateralTokens[0] = balancerPoolAddress;
+
+        uint256[] memory collateralAmounts = new uint256[](1);
+        collateralAmounts[0] = 0;
+
+        IService.Order memory order = Helper.createAdvancedOrder(
+            tokens,
+            loans,
+            margins,
+            itemTypes,
+            collateralTokens,
+            collateralAmounts,
+            block.timestamp,
+            ""
+        );
+
+        service.open(order);
+
+        /*
+            uint256[] memory amounts = new uint256[](2);
+            amounts[0] = 1;
+            amounts[1] = 1;
+            service.close(0, abi.encode(amounts));
+        */
+    }
+
+    function testQuote() public {
+        //vm.assume(amount < dai.balanceOf(daiWhale));
+        //vm.assume(margin < amount);
+        uint256 daiAmount = 4134 * 1e18;
+        uint256 daiLoan = 514 * 1e18;
+        uint256 daiMargin = 131 * 1e18;
+
+        uint256 wethAmount = 135 * 1e18;
+        uint256 wethLoan = 11 * 1e18;
+        uint256 wethMargin = 3 * 1e18;
+
+        // Fill DAI vault
+        IVault daiVault = IVault(manager.vaults(address(dai)));
+        vm.startPrank(daiWhale);
+        dai.transfer(address(this), daiMargin);
+        dai.approve(address(daiVault), daiAmount);
+        daiVault.deposit(daiAmount, daiWhale);
+        vm.stopPrank();
+
+        // Fill WETH vault
+        IVault wethVault = IVault(manager.vaults(address(weth)));
+        vm.startPrank(wethWhale);
+        weth.transfer(address(this), wethMargin);
+        weth.approve(address(wethVault), wethAmount);
+        wethVault.deposit(wethAmount, wethWhale);
+        vm.stopPrank();
+
+        address[] memory tokens = new address[](2);
+        tokens[0] = address(dai);
+        tokens[1] = address(weth);
+
+        uint256[] memory loans = new uint256[](2);
+        loans[0] = daiLoan;
+        loans[1] = wethLoan;
+
+        uint256[] memory margins = new uint256[](2);
+        margins[0] = daiMargin;
+        margins[1] = wethMargin;
+
+        IService.ItemType[] memory itemTypes = new IService.ItemType[](1);
+        itemTypes[0] = IService.ItemType.ERC20;
+
+        address[] memory collateralTokens = new address[](1);
+        collateralTokens[0] = balancerPoolAddress;
+
+        uint256[] memory collateralAmounts = new uint256[](1);
+        collateralAmounts[0] = 0;
+
+        IService.Order memory order = Helper.createAdvancedOrder(
+            tokens,
+            loans,
+            margins,
+            itemTypes,
+            collateralTokens,
+            collateralAmounts,
+            block.timestamp,
+            ""
+        );
+
+        service.open(order);
+
+        (
+            IService.Loan[] memory loan,
+            IService.Collateral[] memory collateral,
+            uint256 createdAt,
+            IService.Status status
+        ) = service.getAgreement(1);
+
+        IService.Loan[] memory permutedLoan = new IService.Loan[](2);
+        permutedLoan[0] = loan[1];
+        permutedLoan[1] = loan[0];
+
+        IService.Agreement memory agreement = IService.Agreement(permutedLoan, collateral, createdAt, status);
+
+        (uint256[] memory quoted, uint256[] memory fees) = service.quote(agreement);
+        assertTrue(quoted[0] >= permutedLoan[0].amount);
+        assertTrue(quoted[1] >= permutedLoan[1].amount);
+        // Interest rate not set for now
+        assertTrue(fees[0] == 0);
+        assertTrue(fees[1] == 0);
+    }
+}