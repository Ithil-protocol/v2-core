--- conflicted
+++ resolved
@@ -1,335 +1,328 @@
-// SPDX-License-Identifier: BUSL-1.1
-pragma solidity =0.8.17;
-
-import { IERC20 } from "@openzeppelin/contracts/token/ERC20/IERC20.sol";
-import { IERC20Metadata } from "@openzeppelin/contracts/token/ERC20/extensions/IERC20Metadata.sol";
-import { ERC20PresetMinterPauser } from "@openzeppelin/contracts/token/ERC20/presets/ERC20PresetMinterPauser.sol";
-import { IVault } from "../../src/interfaces/IVault.sol";
-import { IService } from "../../src/interfaces/IService.sol";
-import { IBalancerVault } from "../../src/interfaces/external/balancer/IBalancerVault.sol";
-import { IBalancerPool } from "../../src/interfaces/external/balancer/IBalancerPool.sol";
-import { BalancerService } from "../../src/services/debit/BalancerService.sol";
-import { GeneralMath } from "../../src/libraries/GeneralMath.sol";
-import { WeightedMath } from "../../src/libraries/external/Balancer/WeightedMath.sol";
-import { IManager, Manager } from "../../src/Manager.sol";
-import { BaseIntegrationServiceTest } from "./BaseIntegrationServiceTest.sol";
-import { StringEncoder } from "../helpers/StringEncoder.sol";
-import { OrderHelper } from "../helpers/OrderHelper.sol";
-
-/// @dev State study
-/// BalancerService native state:
-/// mapping(address => PoolData) public pools;
-/// IBalancerVault internal immutable balancerVault;
-/// address public immutable rewardToken; (this is just BAL)
-
-/// - BalancerService is SecuritisableService:
-/// mapping(uint256 => address) public lenders;
-
-/// - SecuritisableService is DebitService:
-/// None
-
-/// - DebitService is Service:
-/// IManager public immutable manager;
-/// address public guardian;
-/// mapping(address => uint256) public exposures;
-/// Agreement[] public agreements;
-/// bool public locked;
-/// uint256 public id;
-
-/// @dev overrides (except first implementation of virtual functions)
-///
-
-// contract BalancerServiceWeightedOHMWETH is BalancerServiceWeightedDAIWETH {
-//     using GeneralMath for uint256;
-
-//     // address internal constant auraPoolID = 2;
-
-//     function setUp() public override {
-//         loanTokens[0] = 0x64aa3364F17a4D01c6f1751Fd97C2BD3D7e7f1D5; // ohm
-//         loanTokens[1] = 0xC02aaA39b223FE8D0A0e5C4F27eAD9083C756Cc2; // weth
-//         whales[loanTokens[0]] = 0x64C0fe73Dff66a8b9b803A1796082a575899DD26;
-//         whales[loanTokens[1]] = 0x2fEb1512183545f48f6b9C5b4EbfCaF49CfCa6F3;
-//         collateralTokens[0] = 0xD1eC5e215E8148D76F4460e4097FD3d5ae0A3558; // Pool 50 OHM - 50 WETH
-//         balancerPoolID = 0xd1ec5e215e8148d76f4460e4097fd3d5ae0a35580002000000000000000003d3;
-//         gauge = address(0);
-//         super.setUp();
-//     }
-// }
-
-contract BalancerServiceWeightedTriPool is BaseIntegrationServiceTest {
-    using GeneralMath for uint256;
-
-    BalancerService internal immutable service;
-
-    address internal constant router = 0xDef1C0ded9bec7F1a1670819833240f027b25EfF;
-    address internal constant balancerVault = 0xBA12222222228d8Ba445958a75a0704d566BF2C8;
-    bytes32 internal constant balancerPoolID = 0x64541216bafffeec8ea535bb71fbc927831d0595000100000000000000000002;
-    address internal constant gauge = 0x104f1459a2fFEa528121759B238BB609034C2f01;
-    address internal constant bal = 0x040d1EdC9569d4Bab2D15287Dc5A4F10F56a56B8;
-    address internal constant gmxVault = 0x489ee077994B6658eAfA855C308275EAd8097C4A;
-
-    // address internal constant weightedMath = 0x37aaA5c2925b6A30D76a3D4b6C7D2a9137F02dc2;
-
-    string internal constant rpcUrl = "ARBITRUM_RPC_URL";
-    uint256 internal constant blockNumber = 76395332;
-
-    constructor() BaseIntegrationServiceTest(rpcUrl, blockNumber) {
-<<<<<<< HEAD
-        vm.prank(admin);
-        service = new BalancerService(address(manager), address(oracle), address(dex), balancerVault, bal);
-=======
-        vm.startPrank(admin);
-        oracle = new Oracle();
-        service = new BalancerService(address(manager), address(oracle), balancerVault, bal, 30 * 86400);
-        vm.stopPrank();
->>>>>>> 4916ee83
-
-        loanLength = 3;
-        loanTokens = new address[](loanLength);
-        collateralTokens = new address[](1);
-        loanTokens[0] = 0x2f2a2543B76A4166549F7aaB2e75Bef0aefC5B0f; // wbtc
-        loanTokens[1] = 0x82aF49447D8a07e3bd95BD0d56f35241523fBab1; // weth
-        loanTokens[2] = 0xFF970A61A04b1cA14834A43f5dE4533eBDDB5CC8; // usdc
-
-        whales[loanTokens[0]] = gmxVault;
-        whales[loanTokens[1]] = gmxVault;
-        whales[loanTokens[2]] = gmxVault;
-        collateralTokens[0] = 0x64541216bAFFFEec8ea535BB71Fbc927831d0595; // Pool 33 WBTC - 33 WETH - 33 USDC
-        serviceAddress = address(service);
-    }
-
-    function setUp() public virtual override {
-        super.setUp();
-        vm.prank(admin);
-        service.addPool(collateralTokens[0], balancerPoolID, gauge);
-    }
-
-    function _upscaleArray(uint256[] memory array) internal view {
-        for (uint256 i = 0; i < loanLength; i++) {
-            // Tokens with more than 18 decimals are not supported.
-            uint256 decimalsDifference = 18 - IERC20Metadata(address(loanTokens[i])).decimals();
-            array[i] *= 10**decimalsDifference;
-        }
-    }
-
-    function _downscaleArray(uint256[] memory array) internal view {
-        for (uint256 i = 0; i < loanLength; i++) {
-            // Tokens with more than 18 decimals are not supported.
-            uint256 decimalsDifference = 18 - IERC20Metadata(address(loanTokens[i])).decimals();
-            array[i] /= 10**decimalsDifference;
-        }
-    }
-
-    function _modifyBalancesWithFees(uint256[] memory balances, uint256[] memory normalizedWeights) internal view {
-        _upscaleArray(balances);
-        uint256 invariantBeforeJoin = WeightedMath._calculateInvariant(normalizedWeights, balances);
-        uint256 lastInvariant = IBalancerPool(collateralTokens[0]).getLastInvariant();
-
-        (, bytes memory feesData) = IBalancerVault(balancerVault).getProtocolFeesCollector().staticcall(
-            abi.encodeWithSignature("getSwapFeePercentage()")
-        );
-        uint256 protocolSwapFees = abi.decode(feesData, (uint256));
-        uint256 maxWeightTokenIndex = 0;
-
-        for (uint256 i = 1; i < loanLength; i++) {
-            if (normalizedWeights[i] > normalizedWeights[maxWeightTokenIndex]) maxWeightTokenIndex = i;
-        }
-
-        uint256[] memory dueProtocolFeeAmounts = new uint256[](loanLength);
-        dueProtocolFeeAmounts[maxWeightTokenIndex] = WeightedMath._calcDueTokenProtocolSwapFeeAmount(
-            balances[maxWeightTokenIndex],
-            normalizedWeights[maxWeightTokenIndex],
-            lastInvariant,
-            invariantBeforeJoin,
-            protocolSwapFees
-        );
-
-        balances[maxWeightTokenIndex] -= dueProtocolFeeAmounts[maxWeightTokenIndex];
-    }
-
-    function _calculateExpectedBPTFromJoin(uint256[] memory balances, uint256[] memory amountsIn)
-        internal
-        view
-        returns (uint256)
-    {
-        uint256[] memory normalizedWeights = IBalancerPool(collateralTokens[0]).getNormalizedWeights();
-        _modifyBalancesWithFees(balances, normalizedWeights);
-        _upscaleArray(amountsIn);
-        uint256 amountOut = WeightedMath._calcBptOutGivenExactTokensIn(
-            balances,
-            normalizedWeights,
-            amountsIn,
-            IERC20(collateralTokens[0]).totalSupply(),
-            IBalancerPool(collateralTokens[0]).getSwapFeePercentage()
-        );
-        _downscaleArray(amountsIn);
-        _downscaleArray(balances);
-        return amountOut;
-    }
-
-    function _calculateExpectedBPTToExit(uint256[] memory balances, uint256[] memory amountsOut)
-        internal
-        view
-        returns (uint256)
-    {
-        uint256[] memory normalizedWeights = IBalancerPool(collateralTokens[0]).getNormalizedWeights();
-        _modifyBalancesWithFees(balances, normalizedWeights);
-        _upscaleArray(amountsOut);
-        uint256 expectedBpt = WeightedMath._calcBptInGivenExactTokensOut(
-            balances,
-            normalizedWeights,
-            amountsOut,
-            IERC20(collateralTokens[0]).totalSupply(),
-            IBalancerPool(collateralTokens[0]).getSwapFeePercentage()
-        );
-        _downscaleArray(amountsOut);
-        _downscaleArray(balances);
-        return expectedBpt;
-    }
-
-    function _calculateExpectedTokensFromBPT(uint256[] memory balances, uint256 amount, uint256 totalSupply)
-        internal
-        view
-        returns (uint256[] memory)
-    {
-        uint256[] memory normalizedWeights = IBalancerPool(collateralTokens[0]).getNormalizedWeights();
-        _modifyBalancesWithFees(balances, normalizedWeights);
-        uint256[] memory expectedTokens = WeightedMath._calcTokensOutGivenExactBptIn(balances, amount, totalSupply);
-        _downscaleArray(balances);
-        _downscaleArray(expectedTokens);
-        return expectedTokens;
-    }
-
-    function testBalancerIntegrationOpenPosition(
-        uint256 loan0,
-        uint256 margin0,
-        uint256 loan1,
-        uint256 margin1,
-        uint256 loan2,
-        uint256 margin2
-    ) public {
-        IService.Order memory order = _openOrder3(
-            loan0,
-            margin0,
-            loan1,
-            margin1,
-            loan2,
-            margin2,
-            0,
-            block.timestamp,
-            ""
-        );
-        uint256[] memory amountsIn = new uint256[](loanLength);
-        for (uint256 i = 0; i < loanLength; i++)
-            amountsIn[i] = order.agreement.loans[i].amount + order.agreement.loans[i].margin;
-        (, uint256[] memory balances, ) = IBalancerVault(balancerVault).getPoolTokens(balancerPoolID);
-        uint256 expectedTokens = _calculateExpectedBPTFromJoin(balances, amountsIn);
-        service.open(order);
-        (, IService.Collateral[] memory collaterals, , ) = service.getAgreement(1);
-
-        assertEq(collaterals[0].amount, expectedTokens);
-        // Gauge token is 1:1 both at deposit and withdraw
-        assertEq(IERC20(gauge).balanceOf(address(service)), expectedTokens);
-    }
-
-    function testBalancerIntegrationClosePosition(
-        uint256 loan0,
-        uint256 margin0,
-        uint256 loan1,
-        uint256 margin1,
-        uint256 loan2,
-        uint256 margin2,
-        uint256 minAmountsOut0,
-        uint256 minAmountsOut1,
-        uint256 minAmountsOut2
-    ) public {
-        testBalancerIntegrationOpenPosition(loan0, margin0, loan1, margin1, loan2, margin2);
-
-        (, uint256[] memory totalBalances, ) = IBalancerVault(balancerVault).getPoolTokens(balancerPoolID);
-        // this is necessary otherwise Balancer math library throws a SUB_OVERFLOW error
-        vm.assume(minAmountsOut0 <= totalBalances[0]);
-        vm.assume(minAmountsOut1 <= totalBalances[1]);
-        vm.assume(minAmountsOut2 <= totalBalances[2]);
-
-        uint256[] memory initialBalances = new uint256[](loanLength);
-        for (uint256 i = 0; i < loanLength; i++) initialBalances[i] = IERC20(loanTokens[i]).balanceOf(address(service));
-
-        uint256 bptTotalSupply = IERC20(collateralTokens[0]).totalSupply();
-        (IService.Loan[] memory actualLoans, IService.Collateral[] memory collaterals, , ) = service.getAgreement(1);
-
-        bytes memory swapData;
-        uint256[] memory minAmountsOut = new uint256[](3);
-        // Fees make the initial investment always at a loss
-        minAmountsOut[0] = minAmountsOut0;
-        minAmountsOut[1] = minAmountsOut1;
-        minAmountsOut[2] = minAmountsOut2;
-        bytes memory data = abi.encode(minAmountsOut, swapData);
-        (, uint256[] memory balances, ) = IBalancerVault(balancerVault).getPoolTokens(balancerPoolID);
-        if (
-            minAmountsOut0 > actualLoans[0].amount &&
-            minAmountsOut1 > actualLoans[1].amount &&
-            minAmountsOut2 > actualLoans[2].amount &&
-            _calculateExpectedBPTToExit(balances, minAmountsOut) > collaterals[0].amount
-        ) {
-            vm.expectRevert(bytes4(keccak256(abi.encodePacked("SlippageError()"))));
-            service.close(0, data);
-        } else {
-            for (uint256 i = 0; i < loanLength; i++) {
-                minAmountsOut[i] = GeneralMath.max(minAmountsOut[i], actualLoans[i].amount);
-            }
-
-            uint256 firstStep = _calculateExpectedBPTToExit(balances, minAmountsOut);
-            if (firstStep > collaterals[0].amount) {
-                // In this case we must annihilate minAmountsOut to obtain correct assertEq at the end
-                firstStep = 0;
-                minAmountsOut = new uint256[](loanLength);
-            } else {
-                for (uint256 i = 0; i < loanLength; i++) {
-                    balances[i] -= minAmountsOut[i];
-                }
-            }
-            uint256[] memory finalAmounts = _calculateExpectedTokensFromBPT(
-                balances,
-                collaterals[0].amount - firstStep,
-                bptTotalSupply - firstStep
-            );
-            service.close(0, data);
-            // total supply as expected
-            assertEq(IERC20(collateralTokens[0]).totalSupply(), bptTotalSupply - collaterals[0].amount);
-            // min amounts out are respected
-            for (uint256 i = 0; i < loanLength; i++) {
-                // Service is emptied
-                assertEq(IERC20(loanTokens[i]).balanceOf(address(service)), 0);
-                // If firstStep = 0, minAmountsOut are also zero
-                // Following line is to avoid stackTooDeep
-                finalAmounts[i] += initialBalances[i] + minAmountsOut[i];
-                // Payoff is paid to address(this) which is the user
-                assertEq(
-                    IERC20(loanTokens[i]).balanceOf(address(this)),
-                    finalAmounts[i].positiveSub(actualLoans[i].amount)
-                );
-            }
-        }
-    }
-
-    function testBalancerIntegrationQuoter(
-        uint256 lusdLoan,
-        uint256 lusdMargin,
-        uint256 lqtyLoan,
-        uint256 lqtyMargin,
-        uint256 wethLoan,
-        uint256 wethMargin
-    ) public {
-        testBalancerIntegrationOpenPosition(lusdLoan, lusdMargin, lqtyLoan, lqtyMargin, wethLoan, wethMargin);
-        (
-            IService.Loan[] memory loan,
-            IService.Collateral[] memory collateral,
-            uint256 createdAt,
-            IService.Status status
-        ) = service.getAgreement(1);
-
-        IService.Agreement memory agreement = IService.Agreement(loan, collateral, createdAt, status);
-
-        (uint256[] memory profits, ) = service.quote(agreement); // TODO test quoter
-    }
-}
+// SPDX-License-Identifier: BUSL-1.1
+pragma solidity =0.8.17;
+
+import { IERC20 } from "@openzeppelin/contracts/token/ERC20/IERC20.sol";
+import { IERC20Metadata } from "@openzeppelin/contracts/token/ERC20/extensions/IERC20Metadata.sol";
+import { ERC20PresetMinterPauser } from "@openzeppelin/contracts/token/ERC20/presets/ERC20PresetMinterPauser.sol";
+import { IVault } from "../../src/interfaces/IVault.sol";
+import { IService } from "../../src/interfaces/IService.sol";
+import { IBalancerVault } from "../../src/interfaces/external/balancer/IBalancerVault.sol";
+import { IBalancerPool } from "../../src/interfaces/external/balancer/IBalancerPool.sol";
+import { BalancerService } from "../../src/services/debit/BalancerService.sol";
+import { GeneralMath } from "../../src/libraries/GeneralMath.sol";
+import { WeightedMath } from "../../src/libraries/external/Balancer/WeightedMath.sol";
+import { IManager, Manager } from "../../src/Manager.sol";
+import { BaseIntegrationServiceTest } from "./BaseIntegrationServiceTest.sol";
+import { StringEncoder } from "../helpers/StringEncoder.sol";
+import { OrderHelper } from "../helpers/OrderHelper.sol";
+
+/// @dev State study
+/// BalancerService native state:
+/// mapping(address => PoolData) public pools;
+/// IBalancerVault internal immutable balancerVault;
+/// address public immutable rewardToken; (this is just BAL)
+
+/// - BalancerService is SecuritisableService:
+/// mapping(uint256 => address) public lenders;
+
+/// - SecuritisableService is DebitService:
+/// None
+
+/// - DebitService is Service:
+/// IManager public immutable manager;
+/// address public guardian;
+/// mapping(address => uint256) public exposures;
+/// Agreement[] public agreements;
+/// bool public locked;
+/// uint256 public id;
+
+/// @dev overrides (except first implementation of virtual functions)
+///
+
+// contract BalancerServiceWeightedOHMWETH is BalancerServiceWeightedDAIWETH {
+//     using GeneralMath for uint256;
+
+//     // address internal constant auraPoolID = 2;
+
+//     function setUp() public override {
+//         loanTokens[0] = 0x64aa3364F17a4D01c6f1751Fd97C2BD3D7e7f1D5; // ohm
+//         loanTokens[1] = 0xC02aaA39b223FE8D0A0e5C4F27eAD9083C756Cc2; // weth
+//         whales[loanTokens[0]] = 0x64C0fe73Dff66a8b9b803A1796082a575899DD26;
+//         whales[loanTokens[1]] = 0x2fEb1512183545f48f6b9C5b4EbfCaF49CfCa6F3;
+//         collateralTokens[0] = 0xD1eC5e215E8148D76F4460e4097FD3d5ae0A3558; // Pool 50 OHM - 50 WETH
+//         balancerPoolID = 0xd1ec5e215e8148d76f4460e4097fd3d5ae0a35580002000000000000000003d3;
+//         gauge = address(0);
+//         super.setUp();
+//     }
+// }
+
+contract BalancerServiceWeightedTriPool is BaseIntegrationServiceTest {
+    using GeneralMath for uint256;
+
+    BalancerService internal immutable service;
+
+    address internal constant router = 0xDef1C0ded9bec7F1a1670819833240f027b25EfF;
+    address internal constant balancerVault = 0xBA12222222228d8Ba445958a75a0704d566BF2C8;
+    bytes32 internal constant balancerPoolID = 0x64541216bafffeec8ea535bb71fbc927831d0595000100000000000000000002;
+    address internal constant gauge = 0x104f1459a2fFEa528121759B238BB609034C2f01;
+    address internal constant bal = 0x040d1EdC9569d4Bab2D15287Dc5A4F10F56a56B8;
+    address internal constant gmxVault = 0x489ee077994B6658eAfA855C308275EAd8097C4A;
+
+    // address internal constant weightedMath = 0x37aaA5c2925b6A30D76a3D4b6C7D2a9137F02dc2;
+
+    string internal constant rpcUrl = "ARBITRUM_RPC_URL";
+    uint256 internal constant blockNumber = 76395332;
+
+    constructor() BaseIntegrationServiceTest(rpcUrl, blockNumber) {
+        vm.prank(admin);
+        service = new BalancerService(address(manager), address(oracle), address(dex), balancerVault, bal, 86400 * 30);
+
+        loanLength = 3;
+        loanTokens = new address[](loanLength);
+        collateralTokens = new address[](1);
+        loanTokens[0] = 0x2f2a2543B76A4166549F7aaB2e75Bef0aefC5B0f; // wbtc
+        loanTokens[1] = 0x82aF49447D8a07e3bd95BD0d56f35241523fBab1; // weth
+        loanTokens[2] = 0xFF970A61A04b1cA14834A43f5dE4533eBDDB5CC8; // usdc
+
+        whales[loanTokens[0]] = gmxVault;
+        whales[loanTokens[1]] = gmxVault;
+        whales[loanTokens[2]] = gmxVault;
+        collateralTokens[0] = 0x64541216bAFFFEec8ea535BB71Fbc927831d0595; // Pool 33 WBTC - 33 WETH - 33 USDC
+        serviceAddress = address(service);
+    }
+
+    function setUp() public virtual override {
+        super.setUp();
+        vm.prank(admin);
+        service.addPool(collateralTokens[0], balancerPoolID, gauge);
+    }
+
+    function _upscaleArray(uint256[] memory array) internal view {
+        for (uint256 i = 0; i < loanLength; i++) {
+            // Tokens with more than 18 decimals are not supported.
+            uint256 decimalsDifference = 18 - IERC20Metadata(address(loanTokens[i])).decimals();
+            array[i] *= 10**decimalsDifference;
+        }
+    }
+
+    function _downscaleArray(uint256[] memory array) internal view {
+        for (uint256 i = 0; i < loanLength; i++) {
+            // Tokens with more than 18 decimals are not supported.
+            uint256 decimalsDifference = 18 - IERC20Metadata(address(loanTokens[i])).decimals();
+            array[i] /= 10**decimalsDifference;
+        }
+    }
+
+    function _modifyBalancesWithFees(uint256[] memory balances, uint256[] memory normalizedWeights) internal view {
+        _upscaleArray(balances);
+        uint256 invariantBeforeJoin = WeightedMath._calculateInvariant(normalizedWeights, balances);
+        uint256 lastInvariant = IBalancerPool(collateralTokens[0]).getLastInvariant();
+
+        (, bytes memory feesData) = IBalancerVault(balancerVault).getProtocolFeesCollector().staticcall(
+            abi.encodeWithSignature("getSwapFeePercentage()")
+        );
+        uint256 protocolSwapFees = abi.decode(feesData, (uint256));
+        uint256 maxWeightTokenIndex = 0;
+
+        for (uint256 i = 1; i < loanLength; i++) {
+            if (normalizedWeights[i] > normalizedWeights[maxWeightTokenIndex]) maxWeightTokenIndex = i;
+        }
+
+        uint256[] memory dueProtocolFeeAmounts = new uint256[](loanLength);
+        dueProtocolFeeAmounts[maxWeightTokenIndex] = WeightedMath._calcDueTokenProtocolSwapFeeAmount(
+            balances[maxWeightTokenIndex],
+            normalizedWeights[maxWeightTokenIndex],
+            lastInvariant,
+            invariantBeforeJoin,
+            protocolSwapFees
+        );
+
+        balances[maxWeightTokenIndex] -= dueProtocolFeeAmounts[maxWeightTokenIndex];
+    }
+
+    function _calculateExpectedBPTFromJoin(uint256[] memory balances, uint256[] memory amountsIn)
+        internal
+        view
+        returns (uint256)
+    {
+        uint256[] memory normalizedWeights = IBalancerPool(collateralTokens[0]).getNormalizedWeights();
+        _modifyBalancesWithFees(balances, normalizedWeights);
+        _upscaleArray(amountsIn);
+        uint256 amountOut = WeightedMath._calcBptOutGivenExactTokensIn(
+            balances,
+            normalizedWeights,
+            amountsIn,
+            IERC20(collateralTokens[0]).totalSupply(),
+            IBalancerPool(collateralTokens[0]).getSwapFeePercentage()
+        );
+        _downscaleArray(amountsIn);
+        _downscaleArray(balances);
+        return amountOut;
+    }
+
+    function _calculateExpectedBPTToExit(uint256[] memory balances, uint256[] memory amountsOut)
+        internal
+        view
+        returns (uint256)
+    {
+        uint256[] memory normalizedWeights = IBalancerPool(collateralTokens[0]).getNormalizedWeights();
+        _modifyBalancesWithFees(balances, normalizedWeights);
+        _upscaleArray(amountsOut);
+        uint256 expectedBpt = WeightedMath._calcBptInGivenExactTokensOut(
+            balances,
+            normalizedWeights,
+            amountsOut,
+            IERC20(collateralTokens[0]).totalSupply(),
+            IBalancerPool(collateralTokens[0]).getSwapFeePercentage()
+        );
+        _downscaleArray(amountsOut);
+        _downscaleArray(balances);
+        return expectedBpt;
+    }
+
+    function _calculateExpectedTokensFromBPT(uint256[] memory balances, uint256 amount, uint256 totalSupply)
+        internal
+        view
+        returns (uint256[] memory)
+    {
+        uint256[] memory normalizedWeights = IBalancerPool(collateralTokens[0]).getNormalizedWeights();
+        _modifyBalancesWithFees(balances, normalizedWeights);
+        uint256[] memory expectedTokens = WeightedMath._calcTokensOutGivenExactBptIn(balances, amount, totalSupply);
+        _downscaleArray(balances);
+        _downscaleArray(expectedTokens);
+        return expectedTokens;
+    }
+
+    function testBalancerIntegrationOpenPosition(
+        uint256 loan0,
+        uint256 margin0,
+        uint256 loan1,
+        uint256 margin1,
+        uint256 loan2,
+        uint256 margin2
+    ) public {
+        IService.Order memory order = _openOrder3(
+            loan0,
+            margin0,
+            loan1,
+            margin1,
+            loan2,
+            margin2,
+            0,
+            block.timestamp,
+            ""
+        );
+        uint256[] memory amountsIn = new uint256[](loanLength);
+        for (uint256 i = 0; i < loanLength; i++)
+            amountsIn[i] = order.agreement.loans[i].amount + order.agreement.loans[i].margin;
+        (, uint256[] memory balances, ) = IBalancerVault(balancerVault).getPoolTokens(balancerPoolID);
+        uint256 expectedTokens = _calculateExpectedBPTFromJoin(balances, amountsIn);
+        service.open(order);
+        (, IService.Collateral[] memory collaterals, , ) = service.getAgreement(1);
+
+        assertEq(collaterals[0].amount, expectedTokens);
+        // Gauge token is 1:1 both at deposit and withdraw
+        assertEq(IERC20(gauge).balanceOf(address(service)), expectedTokens);
+    }
+
+    function testBalancerIntegrationClosePosition(
+        uint256 loan0,
+        uint256 margin0,
+        uint256 loan1,
+        uint256 margin1,
+        uint256 loan2,
+        uint256 margin2,
+        uint256 minAmountsOut0,
+        uint256 minAmountsOut1,
+        uint256 minAmountsOut2
+    ) public {
+        testBalancerIntegrationOpenPosition(loan0, margin0, loan1, margin1, loan2, margin2);
+
+        (, uint256[] memory totalBalances, ) = IBalancerVault(balancerVault).getPoolTokens(balancerPoolID);
+        // this is necessary otherwise Balancer math library throws a SUB_OVERFLOW error
+        vm.assume(minAmountsOut0 <= totalBalances[0]);
+        vm.assume(minAmountsOut1 <= totalBalances[1]);
+        vm.assume(minAmountsOut2 <= totalBalances[2]);
+
+        uint256[] memory initialBalances = new uint256[](loanLength);
+        for (uint256 i = 0; i < loanLength; i++) initialBalances[i] = IERC20(loanTokens[i]).balanceOf(address(service));
+
+        uint256 bptTotalSupply = IERC20(collateralTokens[0]).totalSupply();
+        (IService.Loan[] memory actualLoans, IService.Collateral[] memory collaterals, , ) = service.getAgreement(1);
+
+        bytes memory swapData;
+        uint256[] memory minAmountsOut = new uint256[](3);
+        // Fees make the initial investment always at a loss
+        minAmountsOut[0] = minAmountsOut0;
+        minAmountsOut[1] = minAmountsOut1;
+        minAmountsOut[2] = minAmountsOut2;
+        bytes memory data = abi.encode(minAmountsOut, swapData);
+        (, uint256[] memory balances, ) = IBalancerVault(balancerVault).getPoolTokens(balancerPoolID);
+        if (
+            minAmountsOut0 > actualLoans[0].amount &&
+            minAmountsOut1 > actualLoans[1].amount &&
+            minAmountsOut2 > actualLoans[2].amount &&
+            _calculateExpectedBPTToExit(balances, minAmountsOut) > collaterals[0].amount
+        ) {
+            vm.expectRevert(bytes4(keccak256(abi.encodePacked("SlippageError()"))));
+            service.close(0, data);
+        } else {
+            for (uint256 i = 0; i < loanLength; i++) {
+                minAmountsOut[i] = GeneralMath.max(minAmountsOut[i], actualLoans[i].amount);
+            }
+
+            uint256 firstStep = _calculateExpectedBPTToExit(balances, minAmountsOut);
+            if (firstStep > collaterals[0].amount) {
+                // In this case we must annihilate minAmountsOut to obtain correct assertEq at the end
+                firstStep = 0;
+                minAmountsOut = new uint256[](loanLength);
+            } else {
+                for (uint256 i = 0; i < loanLength; i++) {
+                    balances[i] -= minAmountsOut[i];
+                }
+            }
+            uint256[] memory finalAmounts = _calculateExpectedTokensFromBPT(
+                balances,
+                collaterals[0].amount - firstStep,
+                bptTotalSupply - firstStep
+            );
+            service.close(0, data);
+            // total supply as expected
+            assertEq(IERC20(collateralTokens[0]).totalSupply(), bptTotalSupply - collaterals[0].amount);
+            // min amounts out are respected
+            for (uint256 i = 0; i < loanLength; i++) {
+                // Service is emptied
+                assertEq(IERC20(loanTokens[i]).balanceOf(address(service)), 0);
+                // If firstStep = 0, minAmountsOut are also zero
+                // Following line is to avoid stackTooDeep
+                finalAmounts[i] += initialBalances[i] + minAmountsOut[i];
+                // Payoff is paid to address(this) which is the user
+                assertEq(
+                    IERC20(loanTokens[i]).balanceOf(address(this)),
+                    finalAmounts[i].positiveSub(actualLoans[i].amount)
+                );
+            }
+        }
+    }
+
+    function testBalancerIntegrationQuoter(
+        uint256 lusdLoan,
+        uint256 lusdMargin,
+        uint256 lqtyLoan,
+        uint256 lqtyMargin,
+        uint256 wethLoan,
+        uint256 wethMargin
+    ) public {
+        testBalancerIntegrationOpenPosition(lusdLoan, lusdMargin, lqtyLoan, lqtyMargin, wethLoan, wethMargin);
+        (
+            IService.Loan[] memory loan,
+            IService.Collateral[] memory collateral,
+            uint256 createdAt,
+            IService.Status status
+        ) = service.getAgreement(1);
+
+        IService.Agreement memory agreement = IService.Agreement(loan, collateral, createdAt, status);
+
+        (uint256[] memory profits, ) = service.quote(agreement); // TODO test quoter
+    }
+}