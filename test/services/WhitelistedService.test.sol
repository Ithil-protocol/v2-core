--- conflicted
+++ resolved
@@ -4,10 +4,6 @@
 import { IERC721Receiver } from "@openzeppelin/contracts/token/ERC721/IERC721Receiver.sol";
 import { IERC20, SafeERC20 } from "@openzeppelin/contracts/token/ERC20/utils/SafeERC20.sol";
 import { ERC20PresetMinterPauser } from "@openzeppelin/contracts/token/ERC20/presets/ERC20PresetMinterPauser.sol";
-<<<<<<< HEAD
-import { IERC721Receiver } from "@openzeppelin/contracts/token/ERC721/IERC721Receiver.sol";
-=======
->>>>>>> 3c80b833
 import { Test } from "forge-std/Test.sol";
 import { IVault } from "../../src/interfaces/IVault.sol";
 import { Service, IService } from "../../src/services/Service.sol";
@@ -15,12 +11,8 @@
 import { AuctionRateModel } from "../../src/irmodels/AuctionRateModel.sol";
 import { GeneralMath } from "../../src/libraries/GeneralMath.sol";
 import { IManager, Manager } from "../../src/Manager.sol";
-<<<<<<< HEAD
-import { Helper } from "./Helper.sol";
-=======
+import { OrderHelper } from "../helpers/OrderHelper.sol";
 import { BaseIntegrationServiceTest } from "./BaseIntegrationServiceTest.sol";
-import { OrderHelper } from "../helpers/OrderHelper.sol";
->>>>>>> 3c80b833
 
 contract TestService is Whitelisted, AuctionRateModel, Service {
     constructor(address manager) Service("TestService", "TEST-SERVICE", manager, 30 * 86400) {}
@@ -34,11 +26,7 @@
     function _open(IService.Agreement memory agreement, bytes memory data) internal virtual override onlyWhitelisted {}
 }
 
-<<<<<<< HEAD
-contract WhitelistedServiceTest is Test, IERC721Receiver {
-=======
 contract WhitelistedTest is Test, IERC721Receiver {
->>>>>>> 3c80b833
     using SafeERC20 for IERC20;
 
     Manager internal immutable manager;
@@ -50,7 +38,6 @@
     uint256 internal constant collateral = 1e18;
     uint256 internal constant loan = 10 * 1e18;
     uint256 internal constant margin = 1e18;
-    address internal constant admin = address(uint160(uint(keccak256(abi.encodePacked("admin")))));
 
     constructor() {
         token = new ERC20PresetMinterPauser("test", "TEST");
