// SPDX-License-Identifier: BUSL-1.1
pragma solidity =0.8.17;

import { IERC20 } from "@openzeppelin/contracts/token/ERC20/IERC20.sol";
import { ERC20PresetMinterPauser } from "@openzeppelin/contracts/token/ERC20/presets/ERC20PresetMinterPauser.sol";
import { Oracle } from "../../src/Oracle.sol";
import { IVault } from "../../src/interfaces/IVault.sol";
import { IService } from "../../src/interfaces/IService.sol";
import { IManager, Manager } from "../../src/Manager.sol";
import { SushiService } from "../../src/services/debit/SushiService.sol";
import { GeneralMath } from "../../src/libraries/GeneralMath.sol";
import { Math } from "../../src/libraries/external/Uniswap/Math.sol";
import { BaseIntegrationServiceTest } from "./BaseIntegrationServiceTest.sol";
import { OrderHelper } from "../helpers/OrderHelper.sol";

contract SushiServiceTest is BaseIntegrationServiceTest {
    using GeneralMath for uint256;

    SushiService internal immutable service;

    address internal constant sushiRouter = 0x1b02dA8Cb0d097eB8D57A175b88c7D8b47997506;
    address internal constant minichef = 0xF4d73326C13a4Fc5FD7A064217e12780e9Bd62c3;
    uint256 internal constant poolID = 0;

    string internal constant rpcUrl = "ARBITRUM_RPC_URL";
    uint256 internal constant blockNumber = 76395332;

    constructor() BaseIntegrationServiceTest(rpcUrl, blockNumber) {
<<<<<<< HEAD
        vm.prank(admin);
        service = new SushiService(address(manager), address(oracle), address(dex), sushiRouter, minichef);
=======
        vm.startPrank(admin);
        oracle = new Oracle();
        service = new SushiService(address(manager), address(oracle), sushiRouter, minichef, 30 * 86400);
        vm.stopPrank();
>>>>>>> 4916ee83

        loanLength = 2;
        loanTokens = new address[](loanLength);
        collateralTokens = new address[](1);
        loanTokens[0] = 0x82aF49447D8a07e3bd95BD0d56f35241523fBab1; // weth
        loanTokens[1] = 0xFF970A61A04b1cA14834A43f5dE4533eBDDB5CC8; // usdc
        whales[loanTokens[0]] = 0x489ee077994B6658eAfA855C308275EAd8097C4A;
        whales[loanTokens[1]] = 0x489ee077994B6658eAfA855C308275EAd8097C4A;
        collateralTokens[0] = 0x905dfCD5649217c42684f23958568e533C711Aa3;
        serviceAddress = address(service);
    }

    function setUp() public virtual override {
        super.setUp();
        vm.prank(admin);
        service.addPool(poolID, [loanTokens[0], loanTokens[1]]);
    }

    function _calculateDeposit(uint256 usdcLoan, uint256 usdcMargin, uint256 wethLoan, uint256 wethMargin)
        internal
        view
        returns (uint256, uint256, uint256)
    {
        (, bytes memory wethQuotedData) = sushiRouter.staticcall(
            abi.encodeWithSignature(
                "quote(uint256,uint256,uint256)",
                wethMargin + wethLoan,
                IERC20(loanTokens[0]).balanceOf(collateralTokens[0]),
                IERC20(loanTokens[1]).balanceOf(collateralTokens[0])
            )
        );
        (, bytes memory usdcQuotedData) = sushiRouter.staticcall(
            abi.encodeWithSignature(
                "quote(uint256,uint256,uint256)",
                usdcMargin + usdcLoan,
                IERC20(loanTokens[1]).balanceOf(collateralTokens[0]),
                IERC20(loanTokens[0]).balanceOf(collateralTokens[0])
            )
        );
        uint256 amountA;
        uint256 amountB;
        if (abi.decode(wethQuotedData, (uint256)) <= usdcLoan + usdcMargin) {
            (amountA, amountB) = (wethLoan + wethMargin, abi.decode(wethQuotedData, (uint256)));
        } else {
            (amountA, amountB) = (abi.decode(usdcQuotedData, (uint256)), usdcLoan + usdcMargin);
        }
        return (amountA, amountB, _calculateFees(amountA, amountB));
    }

    function _calculateFees(uint256 amountA, uint256 amountB) internal view returns (uint256) {
        (, bytes memory klast) = collateralTokens[0].staticcall(abi.encodeWithSignature("kLast()"));
        uint256 rootK = Math.sqrt(
            (IERC20(loanTokens[1]).balanceOf(collateralTokens[0]) + amountA) *
                (IERC20(loanTokens[0]).balanceOf(collateralTokens[0]) + amountB)
        );
        uint256 rootKLast = Math.sqrt(abi.decode(klast, (uint256)));
        return (IERC20(collateralTokens[0]).totalSupply() * (rootK - rootKLast)) / (5 * rootK + rootKLast);
    }

    function testSushiIntegrationOpenPosition(
        uint256 amount0,
        uint256 loan0,
        uint256 margin0,
        uint256 amount1,
        uint256 loan1,
        uint256 margin1
    ) public returns (bool) {
        IService.Order memory order = _openOrder2(
            amount0,
            loan0,
            margin0,
            amount1,
            loan1,
            margin1,
            0,
            block.timestamp,
            abi.encode([uint256(0), uint256(0)])
        );
        (uint256 wethQuoted, uint256 usdcQuoted, uint256 fees) = _calculateDeposit(
            order.agreement.loans[1].amount,
            order.agreement.loans[1].margin,
            order.agreement.loans[0].amount,
            order.agreement.loans[0].margin
        );
        bool success = true;
        if (
            wethQuoted * (IERC20(collateralTokens[0]).totalSupply() + fees) <
            IERC20(loanTokens[0]).balanceOf(collateralTokens[0]) ||
            usdcQuoted * (IERC20(collateralTokens[0]).totalSupply() + fees) <
            IERC20(loanTokens[1]).balanceOf(collateralTokens[0])
        ) {
            vm.expectRevert("UniswapV2: INSUFFICIENT_LIQUIDITY_MINTED");
            service.open(order);
            success = false;
        } else service.open(order);
        return success;
    }

    function testSushiIntegrationClosePosition(
        uint256 amount0,
        uint256 loan0,
        uint256 margin0,
        uint256 amount1,
        uint256 loan1,
        uint256 margin1
    ) public {
        bool success = testSushiIntegrationOpenPosition(amount0, loan0, margin0, amount1, loan1, margin1);

        uint256[] memory minAmountsOut = new uint256[](2);
        // Fees make the initial investment always at a loss
        // In this test we allow any loss: quoter tests will make this more precise
        minAmountsOut[0] = 0;
        minAmountsOut[1] = 0;
        bytes memory data = abi.encode(minAmountsOut);

        if (success) {
            (, IService.Collateral[] memory collaterals, , ) = service.getAgreement(1);

            uint256 balanceWeth = IERC20(loanTokens[0]).balanceOf(collateralTokens[0]);
            uint256 balanceUsdc = IERC20(loanTokens[1]).balanceOf(collateralTokens[0]);
            uint256 fees = _calculateFees(balanceWeth, balanceUsdc);
            uint256 totalSupply = IERC20(collateralTokens[0]).totalSupply() + fees;
            if (
                collaterals[0].amount * balanceWeth < totalSupply || collaterals[0].amount * balanceUsdc < totalSupply
            ) {
                vm.expectRevert("UniswapV2: INSUFFICIENT_LIQUIDITY_BURNED");
                service.close(0, data);
            } else service.close(0, data);
        }
    }

    function testSushiIntegrationQuoter(
        uint256 amount0,
        uint256 loan0,
        uint256 margin0,
        uint256 amount1,
        uint256 loan1,
        uint256 margin1
    ) public {
        bool success = testSushiIntegrationOpenPosition(amount0, loan0, margin0, amount1, loan1, margin1);
        if (success) {
            (
                IService.Loan[] memory loan,
                IService.Collateral[] memory collaterals,
                uint256 createdAt,
                IService.Status status
            ) = service.getAgreement(1);

            IService.Agreement memory agreement = IService.Agreement(loan, collaterals, createdAt, status);

            (uint256[] memory profits, ) = service.quote(agreement); // TODO test quoter
        }
    }
}<|MERGE_RESOLUTION|>--- conflicted
+++ resolved
@@ -26,15 +26,8 @@
     uint256 internal constant blockNumber = 76395332;
 
     constructor() BaseIntegrationServiceTest(rpcUrl, blockNumber) {
-<<<<<<< HEAD
         vm.prank(admin);
-        service = new SushiService(address(manager), address(oracle), address(dex), sushiRouter, minichef);
-=======
-        vm.startPrank(admin);
-        oracle = new Oracle();
-        service = new SushiService(address(manager), address(oracle), sushiRouter, minichef, 30 * 86400);
-        vm.stopPrank();
->>>>>>> 4916ee83
+        service = new SushiService(address(manager), address(oracle), address(dex), sushiRouter, minichef, 30 * 86400);
 
         loanLength = 2;
         loanTokens = new address[](loanLength);
