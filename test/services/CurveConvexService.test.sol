// SPDX-License-Identifier: BUSL-1.1
pragma solidity =0.8.17;

import { IERC20 } from "@openzeppelin/contracts/token/ERC20/IERC20.sol";
import { ERC20PresetMinterPauser } from "@openzeppelin/contracts/token/ERC20/presets/ERC20PresetMinterPauser.sol";
import { Oracle } from "../../src/Oracle.sol";
import { IVault } from "../../src/interfaces/IVault.sol";
import { ICurvePool } from "../../src/interfaces/external/curve/ICurvePool.sol";
import { IConvexBooster } from "../../src/interfaces/external/convex/IConvexBooster.sol";
import { IService } from "../../src/interfaces/IService.sol";
import { IManager, Manager } from "../../src/Manager.sol";
import { CurveConvexService } from "../../src/services/debit/CurveConvexService.sol";
import { GeneralMath } from "../../src/libraries/GeneralMath.sol";
import { BaseIntegrationServiceTest } from "./BaseIntegrationServiceTest.sol";
import { OrderHelper } from "../helpers/OrderHelper.sol";

contract CurveConvexServiceTest is BaseIntegrationServiceTest {
    using GeneralMath for uint256;

    CurveConvexService internal immutable service;

    address internal constant convexBooster = 0xF403C135812408BFbE8713b5A23a04b3D48AAE31;
    address internal constant crv = 0x11cDb42B0EB46D95f990BeDD4695A6e3fA034978;
    address internal constant cvx = 0xb952A807345991BD529FDded05009F5e80Fe8F45;

    address internal constant curvePool = 0x7f90122BF0700F9E7e1F688fe926940E8839F353;
    uint256 internal constant convexPid = 7;

    string internal constant rpcUrl = "ARBITRUM_RPC_URL";
    uint256 internal constant blockNumber = 76395332;

    constructor() BaseIntegrationServiceTest(rpcUrl, blockNumber) {
<<<<<<< HEAD
        vm.prank(admin);
        service = new CurveConvexService(address(manager), address(oracle), address(dex), convexBooster, crv, cvx);
=======
        vm.startPrank(admin);
        oracle = new Oracle();
        service = new CurveConvexService(address(manager), address(oracle), convexBooster, crv, cvx, 30 * 86400);
        vm.stopPrank();
>>>>>>> 4916ee83

        loanLength = 2;
        loanTokens = new address[](loanLength);
        collateralTokens = new address[](1);
        loanTokens[0] = 0xFF970A61A04b1cA14834A43f5dE4533eBDDB5CC8; // usdc
        loanTokens[1] = 0xFd086bC7CD5C481DCC9C85ebE478A1C0b69FCbb9; // usdt
        whales[loanTokens[0]] = 0x489ee077994B6658eAfA855C308275EAd8097C4A;
        whales[loanTokens[1]] = 0x0D0707963952f2fBA59dD06f2b425ace40b492Fe;
        collateralTokens[0] = 0x7f90122BF0700F9E7e1F688fe926940E8839F353;
        serviceAddress = address(service);
    }

    function setUp() public virtual override {
        super.setUp();
        vm.prank(admin);
        service.addPool(curvePool, convexPid, loanTokens);
    }

    // _A()
    function _calculateA() internal view returns (uint256) {
        (, bytes memory t1Data) = curvePool.staticcall(abi.encodeWithSignature("future_A_time()"));
        uint256 t1 = abi.decode(t1Data, (uint256));
        (, bytes memory a1Data) = curvePool.staticcall(abi.encodeWithSignature("future_A()"));
        uint256 a1 = abi.decode(a1Data, (uint256));
        if (block.timestamp < t1) {
            (, bytes memory t0Data) = curvePool.staticcall(abi.encodeWithSignature("initial_A_time()"));
            uint256 t0 = abi.decode(t0Data, (uint256));
            (, bytes memory a0Data) = curvePool.staticcall(abi.encodeWithSignature("initial_A()"));
            uint256 a0 = abi.decode(a0Data, (uint256));
            if (a1 > a0) return a0 + ((a1 - a0) * (block.timestamp - t0)) / (t1 - t0);
            else return a0 - ((a0 - a1) * (block.timestamp - t0)) / (t1 - t0);
        } else return a1;
    }

    error EndOfLoop();

    function _getDMem(uint256[2] memory balances) internal view returns (uint256) {
        uint256[2] memory xpmem = [balances[0] * 10**12, balances[1] * 10**12];
        uint256 s = xpmem[0] + xpmem[1];
        uint256 d = s;
        uint256 ann = _calculateA() * 2;
        for (uint i = 0; i < 256; i++) {
            uint256 dp = (((d * d) / xpmem[0]) * d) / xpmem[1] / 4; // Curve allows division by zero: "borking"
            uint256 dprev = d;
            d = (((ann * s) / 100 + dp * 2) * d) / (((ann - 100) * d) / 100 + 3 * dp);
            if (d > dprev) {
                if (d - dprev <= 1) return d;
            } else if (dprev - d <= 1) return d;
        }
        revert EndOfLoop();
    }

    function _getBalances(int128 index) internal view returns (uint256) {
        uint256 balanceData = 0;

        try ICurvePool(curvePool).balances(index) returns (uint256 val) {
            balanceData = val;
        } catch {
            balanceData = ICurvePool(curvePool).balances(uint256(uint128(index)));
        }

        return balanceData;
    }

    function _calculateExpectedTokens(uint256 amount0, uint256 amount1) internal view returns (uint256) {
        uint256[2] memory oldBalances = [_getBalances(0), _getBalances(1)];
        uint256 d0 = _getDMem([oldBalances[0], oldBalances[1]]);
        uint256[2] memory newBalances = [oldBalances[0] + amount0, oldBalances[1] + amount1];
        uint256 d1 = _getDMem([newBalances[0], newBalances[1]]);
        uint256 d2 = d1;
        (, bytes memory feeData) = curvePool.staticcall(abi.encodeWithSignature("fee()"));
        uint256 fee = abi.decode(feeData, (uint256)) / 2;
        for (uint256 i = 0; i < 2; i++) {
            uint256 idealBalance = (d1 * oldBalances[i]) / d0;
            uint256 difference = 0;
            uint256 newBalance = newBalances[i];
            if (idealBalance > newBalance) difference = idealBalance - newBalance;
            else difference = newBalance - idealBalance;
            newBalances[i] -= (fee * difference) / 10**10;
        }
        d2 = _getDMem(newBalances);
        return (IERC20(collateralTokens[0]).totalSupply() * (d2 - d0)) / d0;
    }

    function _getExtraReward(uint256 index) internal view returns (address) {
        IConvexBooster.PoolInfo memory poolInfo = IConvexBooster(convexBooster).poolInfo(convexPid);
        (, bytes memory extraRewardData) = poolInfo.rewards.staticcall(
            abi.encodeWithSignature("extraRewards(uint256)", index)
        );
        return abi.decode(extraRewardData, (address));
    }

    function _getExtraRewardLength() internal view returns (uint256) {
        IConvexBooster.PoolInfo memory poolInfo = IConvexBooster(convexBooster).poolInfo(convexPid);
        (, bytes memory extraRewardLengthData) = poolInfo.rewards.staticcall(
            abi.encodeWithSignature("extraRewardsLength()")
        );
        return abi.decode(extraRewardLengthData, (uint256));
    }

    function testCurveConvexOpenPosition(
        uint256 amount0,
        uint256 loan0,
        uint256 margin0,
        uint256 amount1,
        uint256 loan1,
        uint256 margin1
    ) public {
        IService.Order memory order = _openOrder2(
            amount0,
            loan0,
            margin0,
            amount1,
            loan1,
            margin1,
            0,
            block.timestamp,
            ""
        );
        uint256 expectedCollateral = _calculateExpectedTokens(
            order.agreement.loans[0].amount + order.agreement.loans[0].margin,
            order.agreement.loans[1].amount + order.agreement.loans[1].margin
        );
        IConvexBooster.PoolInfo memory poolInfo = IConvexBooster(convexBooster).poolInfo(convexPid);
        uint256 initialBalance = IERC20(collateralTokens[0]).balanceOf(address(service));
        uint256 initialRewardsBalance = IERC20(poolInfo.rewards).balanceOf(address(service));
        service.open(order);

        (, IService.Collateral[] memory collaterals, , ) = service.getAgreement(1);
        assertTrue(collaterals[0].amount == expectedCollateral);
        // No change: all the balance is deposited in Convex
        assertTrue(IERC20(collateralTokens[0]).balanceOf(address(service)) == initialBalance);
        assertTrue(IERC20(poolInfo.rewards).balanceOf(address(service)) == initialRewardsBalance + expectedCollateral);
    }

    function testCurveConvexClosePosition(
        uint256 amount0,
        uint256 loan0,
        uint256 margin0,
        uint256 amount1,
        uint256 loan1,
        uint256 margin1,
        uint256 minAmount1,
        uint256 minAmount2
    ) public {
        testCurveConvexOpenPosition(amount0, loan0, margin0, amount1, loan1, margin1);

        (
            IService.Loan[] memory loan,
            IService.Collateral[] memory collateral,
            uint256 createdAt,
            IService.Status status
        ) = service.getAgreement(1);

        IService.Agreement memory agreement = IService.Agreement(loan, collateral, createdAt, status);

        uint256[2] memory minAmountsOut = [minAmount1, minAmount2];
        bytes memory data = abi.encode(minAmountsOut);

        uint256 initialBalance0 = IERC20(loanTokens[0]).balanceOf(address(service));
        uint256 initialBalance1 = IERC20(loanTokens[1]).balanceOf(address(service));
        (uint256[] memory quoted, ) = service.quote(agreement);
        if (quoted[0] < minAmount1 || quoted[1] < minAmount2) {
            vm.expectRevert("Withdrawal resulted in fewer coins than expected");
            service.close(0, data);
        } else {
            service.close(0, data);
            assertEq(IERC20(loanTokens[0]).balanceOf(address(service)), 0);
            assertEq(IERC20(loanTokens[1]).balanceOf(address(service)), 0);
            assertEq(
                IERC20(loanTokens[0]).balanceOf(address(this)),
                (initialBalance0 + quoted[0]).positiveSub(loan[0].amount)
            );
            assertEq(
                IERC20(loanTokens[1]).balanceOf(address(this)),
                (initialBalance1 + quoted[1]).positiveSub(loan[1].amount)
            );
        }
    }

    // TODO test quoter
}<|MERGE_RESOLUTION|>--- conflicted
+++ resolved
@@ -30,15 +30,16 @@
     uint256 internal constant blockNumber = 76395332;
 
     constructor() BaseIntegrationServiceTest(rpcUrl, blockNumber) {
-<<<<<<< HEAD
         vm.prank(admin);
-        service = new CurveConvexService(address(manager), address(oracle), address(dex), convexBooster, crv, cvx);
-=======
-        vm.startPrank(admin);
-        oracle = new Oracle();
-        service = new CurveConvexService(address(manager), address(oracle), convexBooster, crv, cvx, 30 * 86400);
-        vm.stopPrank();
->>>>>>> 4916ee83
+        service = new CurveConvexService(
+            address(manager),
+            address(oracle),
+            address(dex),
+            convexBooster,
+            crv,
+            cvx,
+            30 * 86400
+        );
 
         loanLength = 2;
         loanTokens = new address[](loanLength);
