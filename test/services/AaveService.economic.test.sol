--- conflicted
+++ resolved
@@ -1,16 +1,6 @@
 // SPDX-License-Identifier: BUSL-1.1
 pragma solidity =0.8.18;
 
-<<<<<<< HEAD
-import {Test} from "forge-std/Test.sol";
-import {IERC20} from "@openzeppelin/contracts/token/ERC20/IERC20.sol";
-import {IERC721Receiver} from "@openzeppelin/contracts/token/ERC721/IERC721Receiver.sol";
-import {IVault} from "../../src/interfaces/IVault.sol";
-import {IService} from "../../src/interfaces/IService.sol";
-import {GeneralMath} from "../helpers/GeneralMath.sol";
-import {IManager, Manager} from "../../src/Manager.sol";
-import {AaveService} from "../../src/services/debit/AaveService.sol";
-=======
 import { Test } from "forge-std/Test.sol";
 import { IERC20 } from "@openzeppelin/contracts/token/ERC20/IERC20.sol";
 import { IERC721Receiver } from "@openzeppelin/contracts/token/ERC721/IERC721Receiver.sol";
@@ -19,7 +9,6 @@
 import { GeneralMath } from "../helpers/GeneralMath.sol";
 import { IManager, Manager } from "../../src/Manager.sol";
 import { AaveService } from "../../src/services/debit/AaveService.sol";
->>>>>>> 4f418063
 
 contract AaveEconomicTest is Test, IERC721Receiver {
     using GeneralMath for uint256;
@@ -75,17 +64,6 @@
             vm.stopPrank();
         }
         vm.prank(admin);
-<<<<<<< HEAD
-        (bool success,) = address(service).call(abi.encodeWithSignature("toggleWhitelistFlag()"));
-        require(success, "toggleWhitelistFlag failed");
-    }
-
-    function onERC721Received(address, /*operator*/ address, /*from*/ uint256, /*tokenId*/ bytes calldata /*data*/ )
-        external
-        pure
-        returns (bytes4)
-    {
-=======
         (bool success, ) = address(service).call(abi.encodeWithSignature("toggleWhitelistFlag()"));
         require(success, "toggleWhitelistFlag failed");
     }
@@ -96,27 +74,17 @@
         /*from*/ uint256,
         /*tokenId*/ bytes calldata /*data*/
     ) external pure returns (bytes4) {
->>>>>>> 4f418063
         return IERC721Receiver.onERC721Received.selector;
     }
 
     function _aaveSupply(address token, uint256 amount, address onBehalfOf) internal {
-<<<<<<< HEAD
-        (bool success,) = aavePool.call(
-=======
         (bool success, ) = aavePool.call(
->>>>>>> 4f418063
             abi.encodeWithSignature("supply(address,uint256,address,uint16)", token, amount, onBehalfOf, 0)
         );
         require(success, "Aave supply failed");
     }
 
     function _aaveBorrow(address token, uint256 amount, uint256 interestRateMode, address onBehalfOf) internal {
-<<<<<<< HEAD
-        (bool success,) = aavePool.call(
-            abi.encodeWithSignature(
-                "borrow(address,uint256,uint256,uint16,address)", token, amount, interestRateMode, 0, onBehalfOf
-=======
         (bool success, ) = aavePool.call(
             abi.encodeWithSignature(
                 "borrow(address,uint256,uint256,uint16,address)",
@@ -125,7 +93,6 @@
                 interestRateMode,
                 0,
                 onBehalfOf
->>>>>>> 4f418063
             )
         );
         require(success, "Aave borrow failed");
@@ -136,19 +103,12 @@
         assertGe(amount2 + tolerance, amount1);
     }
 
-<<<<<<< HEAD
-    function _prepareVaultAndUser(uint256 vaultAmount, uint256 loan, uint256 margin, uint64 warp)
-        internal
-        returns (uint256, uint256, uint256, uint64)
-    {
-=======
     function _prepareVaultAndUser(
         uint256 vaultAmount,
         uint256 loan,
         uint256 margin,
         uint64 warp
     ) internal returns (uint256, uint256, uint256, uint64) {
->>>>>>> 4f418063
         warp = warp % (365 * 86400 * 10); // Warp 10y maximum
         uint256 whaleBalance = IERC20(loanTokens[0]).balanceOf(whales[loanTokens[0]]);
         vaultAmount = whaleBalance == 0 ? 0 : vaultAmount % whaleBalance;
@@ -181,13 +141,6 @@
             uint256 maxLoan = (freeLiquidity * (GeneralMath.RESOLUTION - currentBase - 5e15)) / GeneralMath.RESOLUTION;
             maxLoan = maxLoan.min((GeneralMath.RESOLUTION * margin) / (currentBase + 5e15));
             loan = maxLoan == 0 ? 0 : loan % maxLoan;
-<<<<<<< HEAD
-            (uint256 baseRate, uint256 spread) =
-                service.computeBaseRateAndSpread(loanTokens[0], loan, margin, freeLiquidity);
-            loans[0] = IService.Loan(loanTokens[0], loan, margin, GeneralMath.packInUint(baseRate, spread));
-            collaterals[0] = IService.Collateral(
-                IService.ItemType.ERC20, collateralTokens[0], 0, loan + margin < 2 ? loan + margin : loan + margin - 1
-=======
             (uint256 baseRate, uint256 spread) = service.computeBaseRateAndSpread(
                 loanTokens[0],
                 loan,
@@ -200,7 +153,6 @@
                 collateralTokens[0],
                 0,
                 loan + margin < 2 ? loan + margin : loan + margin - 1
->>>>>>> 4f418063
             );
             order = IService.Order(
                 IService.Agreement(
