// SPDX-License-Identifier: BUSL-1.1
pragma solidity =0.8.18;

import { SafeERC20, IERC20 } from "@openzeppelin/contracts/token/ERC20/utils/SafeERC20.sol";
import { IFactory } from "../../src/interfaces/external/wizardex/IFactory.sol";
import { IPool } from "../../src/interfaces/external/wizardex/IPool.sol";

contract MockDex is IFactory, IPool {
    using SafeERC20 for IERC20;

    function simuateOrderFulfillment(address token, uint256 amount, address target) external {
        IERC20(token).safeTransfer(target, amount);
    }

    function pools(address underlying, address accounting, uint16 tickSpacing) external view returns (address) {
        return address(this);
    }

<<<<<<< HEAD
    function tickSupported(uint16 tick) external view returns (bool) {
        return true;
    }

    function createPool(address underlying, address accounting, uint16 tickSpacing)
        external
        returns (address, address)
    {
        revert("not implemented");
    }

    function createOrder(uint256 amount, uint256 price, address recipient, uint256 deadline)
        external
        payable
        override
    {}

    function cancelOrder(uint256 index, uint256 price) external {}

    function fulfillOrder(uint256 amount, address receiver, uint256 minReceived, uint256 maxPaid, uint256 deadline)
        external
        returns (uint256, uint256)
    {}
=======
    function createOrder(
        uint256 amount,
        uint256 price,
        address recipient,
        uint256 deadline
    ) external payable override {}
>>>>>>> 8f853e0b
}<|MERGE_RESOLUTION|>--- conflicted
+++ resolved
@@ -16,7 +16,6 @@
         return address(this);
     }
 
-<<<<<<< HEAD
     function tickSupported(uint16 tick) external view returns (bool) {
         return true;
     }
@@ -40,12 +39,4 @@
         external
         returns (uint256, uint256)
     {}
-=======
-    function createOrder(
-        uint256 amount,
-        uint256 price,
-        address recipient,
-        uint256 deadline
-    ) external payable override {}
->>>>>>> 8f853e0b
 }