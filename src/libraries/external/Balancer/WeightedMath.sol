// SPDX-License-Identifier: GPL-3.0-or-later
// This program is free software: you can redistribute it and/or modify
// it under the terms of the GNU General Public License as published by
// the Free Software Foundation, either version 3 of the License, or
// (at your option) any later version.

// This program is distributed in the hope that it will be useful,
// but WITHOUT ANY WARRANTY; without even the implied warranty of
// MERCHANTABILITY or FITNESS FOR A PARTICULAR PURPOSE.  See the
// GNU General Public License for more details.

// You should have received a copy of the GNU General Public License
// along with this program.  If not, see <http://www.gnu.org/licenses/>.

pragma solidity =0.8.18;

<<<<<<< HEAD
import {FixedPoint} from "./FixedPoint.sol";
import {Math} from "./Math.sol";
=======
import { FixedPoint } from "./FixedPoint.sol";
import { Math } from "./Math.sol";
>>>>>>> 4f418063

/* solhint-disable private-vars-leading-underscore */

library WeightedMath {
    using FixedPoint for uint256;
    // A minimum normalized weight imposes a maximum weight ratio. We need this due to limitations in the
    // implementation of the power function, as these ratios are often exponents.

    uint256 internal constant _MIN_WEIGHT = 0.01e18;
    // Having a minimum normalized weight imposes a limit on the maximum number of tokens;
    // i.e., the largest possible pool is one where all tokens have exactly the minimum weight.
    uint256 internal constant _MAX_WEIGHTED_TOKENS = 100;

    // Pool limits that arise from limitations in the fixed point power function (and the imposed 1:100 maximum weight
    // ratio).

    // Swap limits: amounts swapped may not be larger than this percentage of total balance.
    uint256 internal constant _MAX_IN_RATIO = 0.3e18;
    uint256 internal constant _MAX_OUT_RATIO = 0.3e18;

    // Invariant growth limit: non-proportional joins cannot cause the invariant to increase by more than this ratio.
    uint256 internal constant _MAX_INVARIANT_RATIO = 3e18;
    // Invariant shrink limit: non-proportional exits cannot cause the invariant to decrease by less than this ratio.
    uint256 internal constant _MIN_INVARIANT_RATIO = 0.7e18;

    // Invariant is used to collect protocol swap fees by comparing its value between two times.
    // So we can round always to the same direction. It is also used to initiate the BPT amount
    // and, because there is a minimum BPT, we round down the invariant.
<<<<<<< HEAD
    function _calculateInvariant(uint256[] memory normalizedWeights, uint256[] memory balances)
        internal
        pure
        returns (uint256 invariant)
    {
=======
    function _calculateInvariant(
        uint256[] memory normalizedWeights,
        uint256[] memory balances
    ) internal pure returns (uint256 invariant) {
>>>>>>> 4f418063
        /**
         *
         *     // invariant               _____                                                             //
         *     // wi = weight index i      | |      wi                                                      //
         *     // bi = balance index i     | |  bi ^   = i                                                  //
         *     // i = invariant                                                                             //
         *
         */

        invariant = FixedPoint.ONE;
        for (uint256 i = 0; i < normalizedWeights.length; i++) {
            invariant = invariant.mulDown(balances[i].powDown(normalizedWeights[i]));
        }

        require(invariant > 0, "ZERO_INVARIANT");
    }

    // Computes how many tokens can be taken out of a pool if `amountIn` are sent, given the
    // current balances and weights.
    function _calcOutGivenIn(
        uint256 balanceIn,
        uint256 weightIn,
        uint256 balanceOut,
        uint256 weightOut,
        uint256 amountIn
    ) internal pure returns (uint256) {
        /**
         *
         *     // outGivenIn                                                                                //
         *     // aO = amountOut                                                                            //
         *     // bO = balanceOut                                                                           //
         *     // bI = balanceIn              /      /            bI             \    (wI / wO) \           //
         *     // aI = amountIn    aO = bO * |  1 - | --------------------------  | ^            |          //
         *     // wI = weightIn               \      \       ( bI + aI )         /              /           //
         *     // wO = weightOut                                                                            //
         *
         */

        // Amount out, so we round down overall.

        // The multiplication rounds down, and the subtrahend (power) rounds up (so the base rounds up too).
        // Because bI / (bI + aI) <= 1, the exponent rounds down.

        // Cannot exceed maximum in ratio
        require(amountIn <= balanceIn.mulDown(_MAX_IN_RATIO), "MAX_IN_RATIO");

        uint256 denominator = balanceIn.add(amountIn);
        uint256 base = balanceIn.divUp(denominator);
        uint256 exponent = weightIn.divDown(weightOut);
        uint256 power = base.powUp(exponent);

        return balanceOut.mulDown(power.complement());
    }

    // Computes how many tokens must be sent to a pool in order to take `amountOut`, given the
    // current balances and weights.
    function _calcInGivenOut(
        uint256 balanceIn,
        uint256 weightIn,
        uint256 balanceOut,
        uint256 weightOut,
        uint256 amountOut
    ) internal pure returns (uint256) {
        /**
         *
         *     // inGivenOut                                                                                //
         *     // aO = amountOut                                                                            //
         *     // bO = balanceOut                                                                           //
         *     // bI = balanceIn              /  /            bO             \    (wO / wI)      \          //
         *     // aI = amountIn    aI = bI * |  | --------------------------  | ^            - 1  |         //
         *     // wI = weightIn               \  \       ( bO - aO )         /                   /          //
         *     // wO = weightOut                                                                            //
         *
         */

        // Amount in, so we round up overall.

        // The multiplication rounds up, and the power rounds up (so the base rounds up too).
        // Because b0 / (b0 - a0) >= 1, the exponent rounds up.

        // Cannot exceed maximum out ratio
        require(amountOut <= balanceOut.mulDown(_MAX_OUT_RATIO), "MAX_OUT_RATIO");

        uint256 base = balanceOut.divUp(balanceOut.sub(amountOut));
        uint256 exponent = weightOut.divUp(weightIn);
        uint256 power = base.powUp(exponent);

        // Because the base is larger than one (and the power rounds up), the power should always be larger than one, so
        // the following subtraction should never revert.
        uint256 ratio = power.sub(FixedPoint.ONE);

        return balanceIn.mulUp(ratio);
    }

    function _calcBptOutGivenExactTokensIn(
        uint256[] memory balances,
        uint256[] memory normalizedWeights,
        uint256[] memory amountsIn,
        uint256 bptTotalSupply,
        uint256 swapFee
    ) internal pure returns (uint256) {
        // BPT out, so we round down overall.

        uint256[] memory balanceRatiosWithFee = new uint256[](amountsIn.length);

        uint256 invariantRatioWithFees = 0;
        for (uint256 i = 0; i < balances.length; i++) {
            balanceRatiosWithFee[i] = balances[i].add(amountsIn[i]).divDown(balances[i]);
            invariantRatioWithFees = invariantRatioWithFees.add(balanceRatiosWithFee[i].mulDown(normalizedWeights[i]));
        }

        uint256 invariantRatio = FixedPoint.ONE;
        for (uint256 i = 0; i < balances.length; i++) {
            uint256 amountInWithoutFee;

            if (balanceRatiosWithFee[i] > invariantRatioWithFees) {
                uint256 nonTaxableAmount = balances[i].mulDown(invariantRatioWithFees.sub(FixedPoint.ONE));
                uint256 taxableAmount = amountsIn[i].sub(nonTaxableAmount);
                amountInWithoutFee = nonTaxableAmount.add(taxableAmount.mulDown(FixedPoint.ONE.sub(swapFee)));
            } else {
                amountInWithoutFee = amountsIn[i];
            }

            uint256 balanceRatio = balances[i].add(amountInWithoutFee).divDown(balances[i]);

            invariantRatio = invariantRatio.mulDown(balanceRatio.powDown(normalizedWeights[i]));
        }

        if (invariantRatio >= FixedPoint.ONE) {
            return bptTotalSupply.mulDown(invariantRatio.sub(FixedPoint.ONE));
        } else {
            return 0;
        }
    }

    function _calcTokenInGivenExactBptOut(
        uint256 balance,
        uint256 normalizedWeight,
        uint256 bptAmountOut,
        uint256 bptTotalSupply,
        uint256 swapFee
    ) internal pure returns (uint256) {
        /**
         *
         *     // tokenInForExactBPTOut                                                                 //
         *     // a = amountIn                                                                          //
         *     // b = balance                      /  /    totalBPT + bptOut      \    (1 / w)       \  //
         *     // bptOut = bptAmountOut   a = b * |  | --------------------------  | ^          - 1  |  //
         *     // bpt = totalBPT                   \  \       totalBPT            /                  /  //
         *     // w = weight                                                                            //
         *
         */

        // Token in, so we round up overall.

        // Calculate the factor by which the invariant will increase after minting BPTAmountOut
        uint256 invariantRatio = bptTotalSupply.add(bptAmountOut).divUp(bptTotalSupply);
        require(invariantRatio <= _MAX_INVARIANT_RATIO, "MAX_OUT_BPT_FOR_TOKEN_IN");

        // Calculate by how much the token balance has to increase to match the invariantRatio
        uint256 balanceRatio = invariantRatio.powUp(FixedPoint.ONE.divUp(normalizedWeight));

        uint256 amountInWithoutFee = balance.mulUp(balanceRatio.sub(FixedPoint.ONE));

        // We can now compute how much extra balance is being deposited and used in virtual swaps, and charge swap fees
        // accordingly.
        uint256 taxablePercentage = normalizedWeight.complement();
        uint256 taxableAmount = amountInWithoutFee.mulUp(taxablePercentage);
        uint256 nonTaxableAmount = amountInWithoutFee.sub(taxableAmount);

        return nonTaxableAmount.add(taxableAmount.divUp(swapFee.complement()));
    }

    function _calcBptInGivenExactTokensOut(
        uint256[] memory balances,
        uint256[] memory normalizedWeights,
        uint256[] memory amountsOut,
        uint256 bptTotalSupply,
        uint256 swapFee
    ) internal pure returns (uint256) {
        // BPT in, so we round up overall.

        uint256[] memory balanceRatiosWithoutFee = new uint256[](amountsOut.length);
        uint256 invariantRatioWithoutFees = 0;
        for (uint256 i = 0; i < balances.length; i++) {
            balanceRatiosWithoutFee[i] = balances[i].sub(amountsOut[i]).divUp(balances[i]);
<<<<<<< HEAD
            invariantRatioWithoutFees =
                invariantRatioWithoutFees.add(balanceRatiosWithoutFee[i].mulUp(normalizedWeights[i]));
=======
            invariantRatioWithoutFees = invariantRatioWithoutFees.add(
                balanceRatiosWithoutFee[i].mulUp(normalizedWeights[i])
            );
>>>>>>> 4f418063
        }

        uint256 invariantRatio = FixedPoint.ONE;
        for (uint256 i = 0; i < balances.length; i++) {
            // Swap fees are typically charged on 'token in', but there is no 'token in' here, so we apply it to
            // 'token out'. This results in slightly larger price impact.

            uint256 amountOutWithFee;
            if (invariantRatioWithoutFees > balanceRatiosWithoutFee[i]) {
                uint256 nonTaxableAmount = balances[i].mulDown(invariantRatioWithoutFees.complement());
                uint256 taxableAmount = amountsOut[i].sub(nonTaxableAmount);

                amountOutWithFee = nonTaxableAmount.add(taxableAmount.divUp(swapFee.complement()));
            } else {
                amountOutWithFee = amountsOut[i];
            }

            uint256 balanceRatio = balances[i].sub(amountOutWithFee).divDown(balances[i]);

            invariantRatio = invariantRatio.mulDown(balanceRatio.powDown(normalizedWeights[i]));
        }

        return bptTotalSupply.mulUp(invariantRatio.complement());
    }

    function _calcTokenOutGivenExactBptIn(
        uint256 balance,
        uint256 normalizedWeight,
        uint256 bptAmountIn,
        uint256 bptTotalSupply,
        uint256 swapFee
    ) internal pure returns (uint256) {
        /**
         *
         *     // exactBPTInForTokenOut                                                                //
         *     // a = amountOut                                                                        //
         *     // b = balance                     /      /    totalBPT - bptIn       \    (1 / w)  \   //
         *     // bptIn = bptAmountIn    a = b * |  1 - | --------------------------  | ^           |  //
         *     // bpt = totalBPT                  \      \       totalBPT            /             /   //
         *     // w = weight                                                                           //
         *
         */

        // Token out, so we round down overall. The multiplication rounds down, but the power rounds up (so the base
        // rounds up). Because (totalBPT - bptIn) / totalBPT <= 1, the exponent rounds down.

        // Calculate the factor by which the invariant will decrease after burning BPTAmountIn
        uint256 invariantRatio = bptTotalSupply.sub(bptAmountIn).divUp(bptTotalSupply);
        require(invariantRatio >= _MIN_INVARIANT_RATIO, "MIN_BPT_IN_FOR_TOKEN_OUT");

        // Calculate by how much the token balance has to decrease to match invariantRatio
        uint256 balanceRatio = invariantRatio.powUp(FixedPoint.ONE.divDown(normalizedWeight));

        // Because of rounding up, balanceRatio can be greater than one. Using complement prevents reverts.
        uint256 amountOutWithoutFee = balance.mulDown(balanceRatio.complement());

        // We can now compute how much excess balance is being withdrawn as a result of the virtual swaps, which result
        // in swap fees.
        uint256 taxablePercentage = normalizedWeight.complement();

        // Swap fees are typically charged on 'token in', but there is no 'token in' here, so we apply it
        // to 'token out'. This results in slightly larger price impact. Fees are rounded up.
        uint256 taxableAmount = amountOutWithoutFee.mulUp(taxablePercentage);
        uint256 nonTaxableAmount = amountOutWithoutFee.sub(taxableAmount);

        return nonTaxableAmount.add(taxableAmount.mulDown(swapFee.complement()));
    }

<<<<<<< HEAD
    function _calcTokensOutGivenExactBptIn(uint256[] memory balances, uint256 bptAmountIn, uint256 totalBPT)
        internal
        pure
        returns (uint256[] memory)
    {
=======
    function _calcTokensOutGivenExactBptIn(
        uint256[] memory balances,
        uint256 bptAmountIn,
        uint256 totalBPT
    ) internal pure returns (uint256[] memory) {
>>>>>>> 4f418063
        /**
         *
         *     // exactBPTInForTokensOut                                                                    //
         *     // (per token)                                                                               //
         *     // aO = amountOut                  /        bptIn         \                                  //
         *     // b = balance           a0 = b * | ---------------------  |                                 //
         *     // bptIn = bptAmountIn             \       totalBPT       /                                  //
         *     // bpt = totalBPT                                                                            //
         *
         */

        // Since we're computing an amount out, we round down overall. This means rounding down on both the
        // multiplication and division.

        uint256 bptRatio = bptAmountIn.divDown(totalBPT);

        uint256[] memory amountsOut = new uint256[](balances.length);
        for (uint256 i = 0; i < balances.length; i++) {
            amountsOut[i] = balances[i].mulDown(bptRatio);
        }

        return amountsOut;
    }

    function _calcDueTokenProtocolSwapFeeAmount(
        uint256 balance,
        uint256 normalizedWeight,
        uint256 previousInvariant,
        uint256 currentInvariant,
        uint256 protocolSwapFeePercentage
    ) internal pure returns (uint256) {
        /**
         *
<<<<<<< HEAD
         *     /*  protocolSwapFeePercentage * balanceToken * ( 1 - (previousInvariant / currentInvariant) ^ (1 / weightToken))
=======
         *     /*  protocolSwapFeePercentage * balanceToken *
         * ( 1 - (previousInvariant / currentInvariant) ^ (1 / weightToken))
>>>>>>> 4f418063
         *
         */

        if (currentInvariant <= previousInvariant) {
            // This shouldn't happen outside of rounding errors, but have this safeguard nonetheless to prevent the Pool
            // from entering a locked state in which joins and exits revert while computing accumulated swap fees.
            return 0;
        }

        // We round down to prevent issues in the Pool's accounting, even if it means paying slightly less in protocol
        // fees to the Vault.

        // Fee percentage and balance multiplications round down, while the subtrahend (power) rounds up (as does the
        // base). Because previousInvariant / currentInvariant <= 1, the exponent rounds down.

        uint256 base = previousInvariant.divUp(currentInvariant);
        uint256 exponent = FixedPoint.ONE.divDown(normalizedWeight);

        // Because the exponent is larger than one, the base of the power function has a lower bound. We cap to this
        // value to avoid numeric issues, which means in the extreme case (where the invariant growth is larger than
        // 1 / min exponent) the Pool will pay less in protocol fees than it should.
        base = Math.max(base, FixedPoint.MIN_POW_BASE_FREE_EXPONENT);

        uint256 power = base.powUp(exponent);

        uint256 tokenAccruedFees = balance.mulDown(power.complement());
        return tokenAccruedFees.mulDown(protocolSwapFeePercentage);
    }
}<|MERGE_RESOLUTION|>--- conflicted
+++ resolved
@@ -14,13 +14,8 @@
 
 pragma solidity =0.8.18;
 
-<<<<<<< HEAD
-import {FixedPoint} from "./FixedPoint.sol";
-import {Math} from "./Math.sol";
-=======
 import { FixedPoint } from "./FixedPoint.sol";
 import { Math } from "./Math.sol";
->>>>>>> 4f418063
 
 /* solhint-disable private-vars-leading-underscore */
 
@@ -49,18 +44,10 @@
     // Invariant is used to collect protocol swap fees by comparing its value between two times.
     // So we can round always to the same direction. It is also used to initiate the BPT amount
     // and, because there is a minimum BPT, we round down the invariant.
-<<<<<<< HEAD
-    function _calculateInvariant(uint256[] memory normalizedWeights, uint256[] memory balances)
-        internal
-        pure
-        returns (uint256 invariant)
-    {
-=======
     function _calculateInvariant(
         uint256[] memory normalizedWeights,
         uint256[] memory balances
     ) internal pure returns (uint256 invariant) {
->>>>>>> 4f418063
         /**
          *
          *     // invariant               _____                                                             //
@@ -247,14 +234,9 @@
         uint256 invariantRatioWithoutFees = 0;
         for (uint256 i = 0; i < balances.length; i++) {
             balanceRatiosWithoutFee[i] = balances[i].sub(amountsOut[i]).divUp(balances[i]);
-<<<<<<< HEAD
-            invariantRatioWithoutFees =
-                invariantRatioWithoutFees.add(balanceRatiosWithoutFee[i].mulUp(normalizedWeights[i]));
-=======
             invariantRatioWithoutFees = invariantRatioWithoutFees.add(
                 balanceRatiosWithoutFee[i].mulUp(normalizedWeights[i])
             );
->>>>>>> 4f418063
         }
 
         uint256 invariantRatio = FixedPoint.ONE;
@@ -323,19 +305,11 @@
         return nonTaxableAmount.add(taxableAmount.mulDown(swapFee.complement()));
     }
 
-<<<<<<< HEAD
-    function _calcTokensOutGivenExactBptIn(uint256[] memory balances, uint256 bptAmountIn, uint256 totalBPT)
-        internal
-        pure
-        returns (uint256[] memory)
-    {
-=======
     function _calcTokensOutGivenExactBptIn(
         uint256[] memory balances,
         uint256 bptAmountIn,
         uint256 totalBPT
     ) internal pure returns (uint256[] memory) {
->>>>>>> 4f418063
         /**
          *
          *     // exactBPTInForTokensOut                                                                    //
@@ -369,12 +343,8 @@
     ) internal pure returns (uint256) {
         /**
          *
-<<<<<<< HEAD
-         *     /*  protocolSwapFeePercentage * balanceToken * ( 1 - (previousInvariant / currentInvariant) ^ (1 / weightToken))
-=======
          *     /*  protocolSwapFeePercentage * balanceToken *
          * ( 1 - (previousInvariant / currentInvariant) ^ (1 / weightToken))
->>>>>>> 4f418063
          *
          */
 
