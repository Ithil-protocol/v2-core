// SPDX-License-Identifier: UNLICENSED
pragma solidity =0.8.18;

import {AggregatorV3Interface} from "../../../interfaces/external/chainlink/AggregatorV3Interface.sol";

library PriceConverter {
    error StaleOracleData();

    function getDerivedPrice(address _base, address _quote, uint8 _decimals) public view returns (int256) {
        int256 decimals = int256(10 ** uint256(_decimals));
        (
            ,
            /*uint80 roundId*/
            int256 basePrice,
            ,
            /*uint256 startedAt*/
<<<<<<< HEAD
            uint256 updatedAt, /*uint80 answeredInRound*/
=======
            uint256 updatedAt /*uint80 answeredInRound*/,

>>>>>>> 4f418063
        ) = AggregatorV3Interface(_base).latestRoundData();
        if (updatedAt < block.timestamp - 1 days) revert StaleOracleData();

        uint8 baseDecimals = AggregatorV3Interface(_base).decimals();
        basePrice = scalePrice(basePrice, baseDecimals, _decimals);

        (
            ,
            /*uint80 roundId*/
            int256 quotePrice,
            ,
            /*uint256 startedAt*/
<<<<<<< HEAD
            uint256 timestamp, /*uint80 answeredInRound*/
=======
            uint256 timestamp /*uint80 answeredInRound*/,

>>>>>>> 4f418063
        ) = AggregatorV3Interface(_quote).latestRoundData();
        if (timestamp < block.timestamp - 1 days) revert StaleOracleData();

        uint8 quoteDecimals = AggregatorV3Interface(_quote).decimals();
        quotePrice = scalePrice(quotePrice, quoteDecimals, _decimals);

        return (basePrice * decimals) / quotePrice;
    }

    function scalePrice(int256 _price, uint8 _priceDecimals, uint8 _decimals) internal pure returns (int256) {
        if (_priceDecimals < _decimals) {
            return _price * int256(10 ** uint256(_decimals - _priceDecimals));
        } else if (_priceDecimals > _decimals) {
            return _price / int256(10 ** uint256(_priceDecimals - _decimals));
        }
        return _price;
    }
}<|MERGE_RESOLUTION|>--- conflicted
+++ resolved
@@ -14,12 +14,8 @@
             int256 basePrice,
             ,
             /*uint256 startedAt*/
-<<<<<<< HEAD
-            uint256 updatedAt, /*uint80 answeredInRound*/
-=======
             uint256 updatedAt /*uint80 answeredInRound*/,
 
->>>>>>> 4f418063
         ) = AggregatorV3Interface(_base).latestRoundData();
         if (updatedAt < block.timestamp - 1 days) revert StaleOracleData();
 
@@ -32,12 +28,8 @@
             int256 quotePrice,
             ,
             /*uint256 startedAt*/
-<<<<<<< HEAD
-            uint256 timestamp, /*uint80 answeredInRound*/
-=======
             uint256 timestamp /*uint80 answeredInRound*/,
 
->>>>>>> 4f418063
         ) = AggregatorV3Interface(_quote).latestRoundData();
         if (timestamp < block.timestamp - 1 days) revert StaleOracleData();
 
