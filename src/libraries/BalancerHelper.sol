--- conflicted
+++ resolved
@@ -1,31 +1,18 @@
 // SPDX-License-Identifier: BUSL-1.1
 pragma solidity =0.8.18;
 
-<<<<<<< HEAD
-import {FloatingPointMath} from "./FloatingPointMath.sol";
-import {WeightedMath} from "./external/Balancer/WeightedMath.sol";
-=======
 import { FloatingPointMath } from "./FloatingPointMath.sol";
 import { WeightedMath } from "./external/Balancer/WeightedMath.sol";
->>>>>>> 4f418063
 
 /// @title    BalancerHelper library
 /// @author   Ithil
 /// @notice   A library to perform the most common operations on Balancer
 library BalancerHelper {
-<<<<<<< HEAD
-    function exitExactBPTInForTokensOut(uint256[] memory balances, uint256 bptAmountIn, uint256 totalSupply)
-        public
-        pure
-        returns (uint256[] memory)
-    {
-=======
     function exitExactBPTInForTokensOut(
         uint256[] memory balances,
         uint256 bptAmountIn,
         uint256 totalSupply
     ) public pure returns (uint256[] memory) {
->>>>>>> 4f418063
         uint256[] memory amountsOut = WeightedMath._calcTokensOutGivenExactBptIn(balances, bptAmountIn, totalSupply);
         return amountsOut;
     }
@@ -39,10 +26,6 @@
     ) public pure returns (uint256) {
         // _upscaleArray(amountsOut);
 
-<<<<<<< HEAD
-        uint256 bptAmountIn =
-            WeightedMath._calcBptInGivenExactTokensOut(balances, normalizedWeights, amountsOut, totalSupply, swapFee);
-=======
         uint256 bptAmountIn = WeightedMath._calcBptInGivenExactTokensOut(
             balances,
             normalizedWeights,
@@ -50,7 +33,6 @@
             totalSupply,
             swapFee
         );
->>>>>>> 4f418063
 
         return bptAmountIn;
     }
