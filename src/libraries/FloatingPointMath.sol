// SPDX-License-Identifier: BUSL-1.1
pragma solidity =0.8.18;

<<<<<<< HEAD
import {RESOLUTION} from "../Constants.sol";
=======
import { RESOLUTION } from "../Constants.sol";
>>>>>>> 4f418063

library FloatingPointMath {
    function mul(uint256 x, uint256 y) internal pure returns (uint256) {
        return (x * y) / RESOLUTION;
    }

    function div(uint256 x, uint256 y) internal pure returns (uint256) {
        return (x * RESOLUTION) / y;
    }

    function complement(uint256 x) internal pure returns (uint256) {
        return x < RESOLUTION ? RESOLUTION - x : 0;
    }

    function sub(uint256 a, uint256 b) internal pure returns (uint256) {
        // Fixed Point addition is the same as regular checked addition

        assert(b <= a);
        uint256 c = a - b;
        return c;
    }

    // Assumes base is "near 10^18", as it will be the case for the typical Balancer pools
    // Balancer's math module also uses Taylor expansion, thus they also assume small numbers
    // exp is also a floating number, as the normalised weights of Balancer pools
    // 2-th order Taylor expansion
    function power(uint256 base, uint256 exp) internal pure returns (uint256) {
        uint256 mantissa = base > RESOLUTION ? base - RESOLUTION : RESOLUTION - base;

        // First order is already quite near
        uint256 firstOrder = base > RESOLUTION ? RESOLUTION + mul(mantissa, exp) : RESOLUTION - mul(mantissa, exp);
        uint256 den = 2 * (RESOLUTION ** 3);

        if (exp > RESOLUTION) {
            uint256 num = exp * (exp - RESOLUTION) * (mantissa ** 2);
            return firstOrder + num / den;
        } else {
            uint256 num = exp * (RESOLUTION - exp) * (mantissa ** 2);
            return firstOrder - num / den;
        }
    }
}<|MERGE_RESOLUTION|>--- conflicted
+++ resolved
@@ -1,11 +1,7 @@
 // SPDX-License-Identifier: BUSL-1.1
 pragma solidity =0.8.18;
 
-<<<<<<< HEAD
-import {RESOLUTION} from "../Constants.sol";
-=======
 import { RESOLUTION } from "../Constants.sol";
->>>>>>> 4f418063
 
 library FloatingPointMath {
     function mul(uint256 x, uint256 y) internal pure returns (uint256) {
