--- conflicted
+++ resolved
@@ -1,57 +1,46 @@
-// SPDX-License-Identifier: BUSL-1.1
-pragma solidity =0.8.18;
-
-import { RESOLUTION } from "../Constants.sol";
-
-library FloatingPointMath {
-    function mul(uint256 x, uint256 y) internal pure returns (uint256) {
-        return (x * y) / RESOLUTION;
-    }
-
-    function div(uint256 x, uint256 y) internal pure returns (uint256) {
-        return (x * RESOLUTION) / y;
-    }
-
-    function complement(uint256 x) internal pure returns (uint256) {
-        return x < RESOLUTION ? RESOLUTION - x : 0;
-    }
-
-    function sub(uint256 a, uint256 b) internal pure returns (uint256) {
-        // Fixed Point addition is the same as regular checked addition
-
-        assert(b <= a);
-        uint256 c = a - b;
-        return c;
-    }
-
-    // Assumes base is "near 10^18", as it will be the case for the typical Balancer pools
-    // Balancer's math module also uses Taylor expansion, thus they also assume small numbers
-    // exp is also a floating number, as the normalised weights of Balancer pools
-    // 2-th order Taylor expansion
-    function power(uint256 base, uint256 exp) internal pure returns (uint256) {
-        uint256 mantissa = base > RESOLUTION ? base - RESOLUTION : RESOLUTION - base;
-
-        // First order is already quite near
-<<<<<<< HEAD
-        uint256 firstOrder = base > REFERENCE ? REFERENCE + mul(mantissa, exp) : REFERENCE - mul(mantissa, exp);
-        uint256 den = 2 * (REFERENCE ** 3);
-
-        if (exp > REFERENCE) {
-            uint256 num = exp * (exp - REFERENCE) * (mantissa ** 2);
-            return firstOrder + num / den;
-        } else {
-            uint256 num = exp * (REFERENCE - exp) * (mantissa ** 2);
-=======
-        uint256 firstOrder = base > RESOLUTION ? RESOLUTION + mul(mantissa, exp) : RESOLUTION - mul(mantissa, exp);
-        uint256 den = 2 * (RESOLUTION**3);
-
-        if (exp > RESOLUTION) {
-            uint256 num = exp * (exp - RESOLUTION) * (mantissa**2);
-            return firstOrder + num / den;
-        } else {
-            uint256 num = exp * (RESOLUTION - exp) * (mantissa**2);
->>>>>>> d514b875
-            return firstOrder - num / den;
-        }
-    }
-}
+// SPDX-License-Identifier: BUSL-1.1
+pragma solidity =0.8.18;
+
+import { RESOLUTION } from "../Constants.sol";
+
+library FloatingPointMath {
+    function mul(uint256 x, uint256 y) internal pure returns (uint256) {
+        return (x * y) / RESOLUTION;
+    }
+
+    function div(uint256 x, uint256 y) internal pure returns (uint256) {
+        return (x * RESOLUTION) / y;
+    }
+
+    function complement(uint256 x) internal pure returns (uint256) {
+        return x < RESOLUTION ? RESOLUTION - x : 0;
+    }
+
+    function sub(uint256 a, uint256 b) internal pure returns (uint256) {
+        // Fixed Point addition is the same as regular checked addition
+
+        assert(b <= a);
+        uint256 c = a - b;
+        return c;
+    }
+
+    // Assumes base is "near 10^18", as it will be the case for the typical Balancer pools
+    // Balancer's math module also uses Taylor expansion, thus they also assume small numbers
+    // exp is also a floating number, as the normalised weights of Balancer pools
+    // 2-th order Taylor expansion
+    function power(uint256 base, uint256 exp) internal pure returns (uint256) {
+        uint256 mantissa = base > RESOLUTION ? base - RESOLUTION : RESOLUTION - base;
+
+        // First order is already quite near
+        uint256 firstOrder = base > RESOLUTION ? RESOLUTION + mul(mantissa, exp) : RESOLUTION - mul(mantissa, exp);
+        uint256 den = 2 * (RESOLUTION**3);
+
+        if (exp > RESOLUTION) {
+            uint256 num = exp * (exp - RESOLUTION) * (mantissa**2);
+            return firstOrder + num / den;
+        } else {
+            uint256 num = exp * (RESOLUTION - exp) * (mantissa**2);
+            return firstOrder - num / den;
+        }
+    }
+}