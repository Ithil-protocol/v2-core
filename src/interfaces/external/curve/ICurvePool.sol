// SPDX-License-Identifier: UNLICENSED
pragma solidity =0.8.18;

/// @title    Interface of the Curve contract
interface ICurvePool {
    function coins(uint256 arg0) external view returns (address);

    function coins(int128 arg0) external view returns (address);

    /**
     * @notice The current virtual price of the pool LP token
     *     @dev Useful for calculating profits
     *     @return LP token virtual price normalized to 1e18
     */
    function get_virtual_price() external view returns (uint256);

    function calc_withdraw_one_coin(uint256 token_amount, uint256 i) external view returns (uint256);

    /**
     * @notice Calculate addition or reduction in token supply from a deposit or withdrawal
     *     @dev This calculation accounts for slippage, but not fees.
     *         Needed to prevent front-running, not for precise calculations!
     *     @param amounts Amount of each coin being deposited
     *     @param is_deposit set True for deposits, False for withdrawals
     *     @return Expected amount of LP tokens received
     */
    function calc_token_amount(uint256[2] memory amounts, bool is_deposit) external view returns (uint256);

    function calc_token_amount(uint256[3] memory amounts, bool is_deposit) external view returns (uint256);

    function calc_token_amount(uint256[2] memory amounts) external view returns (uint256);

    function calc_token_amount(uint256[3] memory amounts) external view returns (uint256);

    /**
     * @notice Deposit coins into the pool
     *     @param _amounts List of amounts of coins to deposit
     *     @param _min_mint_amount Minimum amount of LP tokens to mint from the deposit
     */
    function add_liquidity(uint256[2] memory _amounts, uint256 _min_mint_amount) external;

    function add_liquidity(uint256[3] memory _amounts, uint256 _min_mint_amount) external;

    function add_liquidity(uint256[4] memory _amounts, uint256 _min_mint_amount) external;

    /**
     * @notice Withdraw coins from the pool
     *     @dev Withdrawal amounts are based on current deposit ratios
     *     @param _burn_amount Quantity of LP tokens to burn in the withdrawal
     *     @param _min_amounts Minimum amounts of underlying coins to receive
     */
    function remove_liquidity(uint256 _burn_amount, uint256[2] memory _min_amounts) external;

    function remove_liquidity(uint256 _burn_amount, uint256[3] memory _min_amounts) external;

    function remove_liquidity(uint256 _burn_amount, uint256[4] memory _min_amounts) external;

    /**
     * @notice Withdraw a single coin from the pool
     *     @param _burn_amount Amount of LP tokens to burn in the withdrawal
     *     @param i Index value of the coin to withdraw
     *     @param _min_received Minimum amount of coin to receive
     *     @return Amount of coin received
     */
<<<<<<< HEAD
    function remove_liquidity_one_coin(uint256 _burn_amount, int128 i, uint256 _min_received)
        external
        returns (uint256);
=======
    function remove_liquidity_one_coin(
        uint256 _burn_amount,
        int128 i,
        uint256 _min_received
    ) external returns (uint256);
>>>>>>> 4f418063

    function balances(int128 _index) external view returns (uint256);

    function balances(uint256 _index) external view returns (uint256);
}<|MERGE_RESOLUTION|>--- conflicted
+++ resolved
@@ -62,17 +62,11 @@
      *     @param _min_received Minimum amount of coin to receive
      *     @return Amount of coin received
      */
-<<<<<<< HEAD
-    function remove_liquidity_one_coin(uint256 _burn_amount, int128 i, uint256 _min_received)
-        external
-        returns (uint256);
-=======
     function remove_liquidity_one_coin(
         uint256 _burn_amount,
         int128 i,
         uint256 _min_received
     ) external returns (uint256);
->>>>>>> 4f418063
 
     function balances(int128 _index) external view returns (uint256);
 
