--- conflicted
+++ resolved
@@ -1,11 +1,7 @@
 // SPDX-License-Identifier: UNLICENSED
 pragma solidity =0.8.18;
 
-<<<<<<< HEAD
-import {IERC20} from "@openzeppelin/contracts/token/ERC20/IERC20.sol";
-=======
 import { IERC20 } from "@openzeppelin/contracts/token/ERC20/IERC20.sol";
->>>>>>> 4f418063
 
 /// @title    Interface of Balancer Vault core contract
 interface IBalancerVault {
@@ -284,17 +280,10 @@
      *
      * `assetManager` is the Pool's token Asset Manager.
      */
-<<<<<<< HEAD
-    function getPoolTokenInfo(bytes32 poolId, IERC20 token)
-        external
-        view
-        returns (uint256 cash, uint256 managed, uint256 lastChangeBlock, address assetManager);
-=======
     function getPoolTokenInfo(
         bytes32 poolId,
         IERC20 token
     ) external view returns (uint256 cash, uint256 managed, uint256 lastChangeBlock, address assetManager);
->>>>>>> 4f418063
 
     /**
      * @dev Returns a Pool's registered tokens, the total balance for each, and the latest block when *any* of
@@ -310,16 +299,9 @@
      * the amounts used by joins, exits and swaps. For a detailed breakdown of token balances, use `getPoolTokenInfo`
      * instead.
      */
-<<<<<<< HEAD
-    function getPoolTokens(bytes32 poolId)
-        external
-        view
-        returns (address[] memory tokens, uint256[] memory balances, uint256 lastChangeBlock);
-=======
     function getPoolTokens(
         bytes32 poolId
     ) external view returns (address[] memory tokens, uint256[] memory balances, uint256 lastChangeBlock);
->>>>>>> 4f418063
 
     /**
      * @dev Called by users to join a Pool, which transfers tokens from `sender` into the Pool's balance. This will
@@ -353,18 +335,12 @@
      *
      * Emits a `PoolBalanceChanged` event.
      */
-<<<<<<< HEAD
-    function joinPool(bytes32 poolId, address sender, address recipient, JoinPoolRequest memory request)
-        external
-        payable;
-=======
     function joinPool(
         bytes32 poolId,
         address sender,
         address recipient,
         JoinPoolRequest memory request
     ) external payable;
->>>>>>> 4f418063
 
     struct JoinPoolRequest {
         address[] assets;
@@ -408,17 +384,12 @@
      *
      * Emits a `PoolBalanceChanged` event.
      */
-<<<<<<< HEAD
-    function exitPool(bytes32 poolId, address sender, address payable recipient, ExitPoolRequest memory request)
-        external;
-=======
     function exitPool(
         bytes32 poolId,
         address sender,
         address payable recipient,
         ExitPoolRequest memory request
     ) external;
->>>>>>> 4f418063
 
     struct ExitPoolRequest {
         address[] assets;
@@ -508,19 +479,12 @@
      *
      * Emits a `Swap` event.
      */
-<<<<<<< HEAD
-    function swap(SingleSwap memory singleSwap, FundManagement memory funds, uint256 limit, uint256 deadline)
-        external
-        payable
-        returns (uint256);
-=======
     function swap(
         SingleSwap memory singleSwap,
         FundManagement memory funds,
         uint256 limit,
         uint256 deadline
     ) external payable returns (uint256);
->>>>>>> 4f418063
 
     /**
      * @dev Data for a single swap executed by `swap`. `amount` is either `amountIn` or `amountOut` depending on
@@ -601,15 +565,11 @@
      * @dev Emitted for each individual swap performed by `swap` or `batchSwap`.
      */
     event Swap(
-<<<<<<< HEAD
-        bytes32 indexed poolId, IERC20 indexed tokenIn, IERC20 indexed tokenOut, uint256 amountIn, uint256 amountOut
-=======
         bytes32 indexed poolId,
         IERC20 indexed tokenIn,
         IERC20 indexed tokenOut,
         uint256 amountIn,
         uint256 amountOut
->>>>>>> 4f418063
     );
 
     /**
