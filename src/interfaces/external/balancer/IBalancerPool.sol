// SPDX-License-Identifier: UNLICENSED
pragma solidity =0.8.18;

<<<<<<< HEAD
import {IERC20} from "@openzeppelin/contracts/token/ERC20/IERC20.sol";
=======
import { IERC20 } from "@openzeppelin/contracts/token/ERC20/IERC20.sol";
>>>>>>> 4f418063

/// @title    Interface of Balancer BasePool contract
interface IBalancerPool is IERC20 {
    /**
     * @dev Returns all normalised weights, in the same order as the Pool's tokens.
     */
    function getNormalizedWeights() external view returns (uint256[] memory);

    function getSwapFeePercentage() external view returns (uint256);

    function getLastInvariant() external view returns (uint256);
}<|MERGE_RESOLUTION|>--- conflicted
+++ resolved
@@ -1,11 +1,7 @@
 // SPDX-License-Identifier: UNLICENSED
 pragma solidity =0.8.18;
 
-<<<<<<< HEAD
-import {IERC20} from "@openzeppelin/contracts/token/ERC20/IERC20.sol";
-=======
 import { IERC20 } from "@openzeppelin/contracts/token/ERC20/IERC20.sol";
->>>>>>> 4f418063
 
 /// @title    Interface of Balancer BasePool contract
 interface IBalancerPool is IERC20 {
