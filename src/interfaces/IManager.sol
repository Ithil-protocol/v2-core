--- conflicted
+++ resolved
@@ -13,13 +13,10 @@
 
     function create(address token) external returns (address);
 
-<<<<<<< HEAD
     function setFeeCollector(address collector) external;
 
     function setSpread(address service, address token, uint256 spread) external;
 
-=======
->>>>>>> 8e7b63f1
     function setCap(address service, address token, uint256 cap) external;
 
     function setFeeUnlockTime(address token, uint256 feeUnlockTime) external;
@@ -36,14 +33,11 @@
 
     function directBurn(address token, address from, uint256 shares, uint256 maxAmountIn) external returns (uint256);
 
-<<<<<<< HEAD
     function harvestFees(address token, uint256 feesPercentage, address to, uint256 latestHarvest)
         external
         returns (uint256);
 
     event SpreadWasUpdated(address indexed service, address indexed token, uint256 spread);
-=======
->>>>>>> 8e7b63f1
     event CapWasUpdated(address indexed service, address indexed token, uint256 cap);
     event TokenWasRemovedFromService(address indexed service, address indexed token);
     event FeeCollectorWasChanged(address indexed newFeeCollector);
