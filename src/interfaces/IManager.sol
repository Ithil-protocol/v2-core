--- conflicted
+++ resolved
@@ -45,26 +45,12 @@
     event SpreadWasUpdated(address indexed service, address indexed token, uint256 spread);
     event CapWasUpdated(address indexed service, address indexed token, uint256 cap);
     event TokenWasRemovedFromService(address indexed service, address indexed token);
-
-<<<<<<< HEAD
-    event FeeCollectorWasChanged(address indexed feeCollector);
+    event FeeCollectorWasChanged(address indexed newFeeCollector);
 
     error VaultMissing();
-
     error RestrictedToWhitelistedServices();
-
-    error InvesmentExceededCap(uint256 investedPortion, uint256 investmentCap);
-
+    error RestrictedToOwner();
     error Throttled();
-
-    /// @notice thrown when amount of assets received is above the max set by caller
-    error MaxAmountExceeded();
-
-    error Restricted();
-=======
-    error VaultMissing();
-    error RestrictedToWhitelistedServices();
     error InvestmentCapExceeded(uint256 investedPortion, uint256 investmentCap);
     error MaxAmountExceeded();
->>>>>>> 9e26ca0f
 }