// SPDX-License-Identifier: BUSL-1.1
pragma solidity =0.8.17;

import { IERC4626 } from "@openzeppelin/contracts/token/ERC20/extensions/ERC4626.sol";

/// @title    Interface of the Vault contract
/// @author   Ithil
interface IVault is IERC4626 {
    function creationTime() external view returns (uint256);

    function feeUnlockTime() external view returns (uint256);

    function netLoans() external view returns (uint256);

    function latestRepay() external view returns (uint256);

    function currentProfits() external view returns (uint256);

    function currentLosses() external view returns (uint256);

    function freeLiquidity() external view returns (uint256);

    function setFeeUnlockTime(uint256 _feeUnlockTime) external;

    function sweep(address to, address token) external;

    function borrow(uint256 assets, address receiver) external returns (uint256, uint256);

    function repay(uint256 assets, uint256 debt, address repayer) external;

    function directMint(uint256 shares, address receiver) external returns (uint256);

    function directBurn(uint256 shares, address owner) external returns (uint256);

<<<<<<< HEAD
    function getStatus() external view returns (uint256, uint256, uint256);

    // Events
=======
>>>>>>> 9e26ca0f
    event DegradationCoefficientWasUpdated(uint256 degradationCoefficient);
    event Deposited(address indexed user, address indexed receiver, uint256 assets, uint256 shares);
    event Withdrawn(
        address indexed caller,
        address indexed receiver,
        address indexed owner,
        uint256 assets,
        uint256 shares
    );
    event Borrowed(address indexed receiver, uint256 assets);
    event Repaid(address indexed repayer, uint256 amount, uint256 debt);
    event DirectMint(address indexed receiver, uint256 shares, uint256 increasedAssets);
    event DirectBurn(address indexed receiver, uint256 shares, uint256 distributedAssets);

    error InsufficientLiquidity();
    error InsufficientFreeLiquidity();
    error BurnThresholdExceeded();
    error FeeUnlockTimeOutOfRange();
    error RestrictedToOwner();
}<|MERGE_RESOLUTION|>--- conflicted
+++ resolved
@@ -32,12 +32,9 @@
 
     function directBurn(uint256 shares, address owner) external returns (uint256);
 
-<<<<<<< HEAD
     function getStatus() external view returns (uint256, uint256, uint256);
 
     // Events
-=======
->>>>>>> 9e26ca0f
     event DegradationCoefficientWasUpdated(uint256 degradationCoefficient);
     event Deposited(address indexed user, address indexed receiver, uint256 assets, uint256 shares);
     event Withdrawn(
