// SPDX-License-Identifier: BUSL-1.1
pragma solidity =0.8.17;

import { Ownable } from "@openzeppelin/contracts/access/Ownable.sol";
import { IERC20, SafeERC20 } from "@openzeppelin/contracts/token/ERC20/utils/SafeERC20.sol";
import { ERC721, ERC721Enumerable } from "@openzeppelin/contracts/token/ERC721/extensions/ERC721Enumerable.sol";
import { IService } from "../interfaces/IService.sol";
import { IManager } from "../interfaces/IManager.sol";
import { GeneralMath } from "../libraries/GeneralMath.sol";
import { Vault } from "../Vault.sol";

abstract contract Service is IService, ERC721Enumerable, Ownable {
    using GeneralMath for uint256;
    using SafeERC20 for IERC20;

    IManager public immutable manager;
    address public guardian;
    mapping(address => uint256) public exposures;
    Agreement[] public agreements;
    bool public locked;
    uint256 public id;
    uint256 public immutable deadline;

    constructor(string memory _name, string memory _symbol, address _manager, uint256 _deadline)
        ERC721(_name, _symbol)
    {
        manager = IManager(_manager);
        locked = false;
        id = 0;
        deadline = _deadline;
    }

    modifier onlyGuardian() {
        if (guardian != msg.sender && owner() != msg.sender) revert RestrictedAccess();
        _;
    }

    modifier unlocked() {
        if (locked) revert Locked();
        _;
    }

    modifier editable(uint256 tokenID) {
        if (agreements[tokenID].status != Status.OPEN) revert InvalidStatus();
        _;
    }

    ///// Admin functions /////

    function setGuardian(address _guardian) external onlyOwner {
        guardian = _guardian;

        emit GuardianWasUpdated(guardian);
    }

    function toggleLock(bool _locked) external onlyGuardian {
        locked = _locked;

        emit LockWasToggled(locked);
    }

    ///// Service functions /////
    function _saveAgreement(Agreement memory agreement) internal {
        Agreement storage newAgreement = agreements.push();
        newAgreement.status = Status.OPEN;
        newAgreement.createdAt = block.timestamp;

        for (uint256 loansIndex = 0; loansIndex < agreement.loans.length; loansIndex++) {
            newAgreement.loans.push(agreement.loans[loansIndex]);
        }

        for (uint256 collateralIndex = 0; collateralIndex < agreement.collaterals.length; collateralIndex++) {
            newAgreement.collaterals.push(agreement.collaterals[collateralIndex]);
        }
    }

    /// @notice creates a new service agreement
    /// @param order a struct containing data on the agreement and extra params
    function open(Order calldata order) public virtual unlocked {
        // Save agreement in memory to allow editing
        Agreement memory agreement = order.agreement;

        // Body
        _open(agreement, order.data);
        _safeMint(msg.sender, id++);

        _saveAgreement(agreement);
    }

    /// @notice closes an existing service agreement
    /// @param tokenID used to pull the agreement data and its owner
    /// @param data extra custom data required by the specific service
    function close(uint256 tokenID, bytes calldata data) public virtual editable(tokenID) returns (uint256[] memory) {
        Agreement memory agreement = agreements[tokenID];

        // Body
        // The following, with the editable modifier, avoids reentrancy
        agreements[tokenID].status = Status.CLOSED;
        _close(tokenID, agreement, data);
<<<<<<< HEAD
        // Burning after closing since owner may be needed during closure
        _burn(tokenID);
        // for (uint256 index = 0; index < agreement.loans.length; index++)
        //     amountsOut[index] = IERC20(agreement.loans[index].token).balanceOf(address(this)) - amountsOut[index];

        // return amountsOut;
=======
>>>>>>> 8bd99e1e
    }

    /// @notice modifies an existing service agreement
    /// @param tokenID used to pull the agreement data and its owner
    /// @param agreement a struct containing new data on loan, collateral and item type
    /// @param data extra custom data required by the specific service
    function edit(uint256 tokenID, Agreement calldata agreement, bytes calldata data)
        public
        virtual
        unlocked
        editable(tokenID)
    {}

    function getAgreement(uint256 tokenID)
        public
        view
        returns (IService.Loan[] memory, IService.Collateral[] memory, uint256, IService.Status)
    {
        Agreement memory agreement = agreements[tokenID];
        return (agreement.loans, agreement.collaterals, agreement.createdAt, agreement.status);
    }

    function _open(IService.Agreement memory agreement, bytes memory data) internal virtual;

    function _close(uint256 tokenID, IService.Agreement memory agreement, bytes memory data) internal virtual;
}<|MERGE_RESOLUTION|>--- conflicted
+++ resolved
@@ -97,15 +97,12 @@
         // The following, with the editable modifier, avoids reentrancy
         agreements[tokenID].status = Status.CLOSED;
         _close(tokenID, agreement, data);
-<<<<<<< HEAD
         // Burning after closing since owner may be needed during closure
         _burn(tokenID);
         // for (uint256 index = 0; index < agreement.loans.length; index++)
         //     amountsOut[index] = IERC20(agreement.loans[index].token).balanceOf(address(this)) - amountsOut[index];
 
         // return amountsOut;
-=======
->>>>>>> 8bd99e1e
     }
 
     /// @notice modifies an existing service agreement
