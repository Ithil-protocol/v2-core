// SPDX-License-Identifier: BUSL-1.1
pragma solidity =0.8.17;

import { IERC20, SafeERC20 } from "@openzeppelin/contracts/token/ERC20/utils/SafeERC20.sol";
import { IVault } from "../interfaces/IVault.sol";
import { GeneralMath } from "../libraries/GeneralMath.sol";
import { Service } from "./Service.sol";

abstract contract CreditService is Service {
    using GeneralMath for uint256;
    using SafeERC20 for IERC20;

    error InvalidInput();

    function open(Order calldata order) public virtual override unlocked {
        Agreement memory agreement = order.agreement;
        // Transfers deposit the loan to the relevant vault
        for (uint256 index = 0; index < agreement.loans.length; index++) {
            address vaultAddress = manager.vaults(agreement.loans[index].token);
            if (
                agreement.collaterals[index].itemType != ItemType.ERC20 ||
                agreement.collaterals[index].token != vaultAddress
            ) revert InvalidInput();
            // Transfer tokens to this
            IERC20(agreement.loans[index].token).safeTransferFrom(
                msg.sender,
                address(this),
                agreement.loans[index].amount
            );

            // Deposit toekns to the relevant vault
            if (
                IERC20(agreement.loans[index].token).allowance(address(this), vaultAddress) <
                agreement.loans[index].amount
            ) IERC20(agreement.loans[index].token).approve(vaultAddress, type(uint256).max);
            uint256 shares = IVault(vaultAddress).deposit(agreement.loans[index].amount, address(this));

            // Register obtained shares and update exposures
            agreement.collaterals[index].amount = shares;
            exposures[agreement.loans[index].token] += shares;
        }
        Service.open(order);
    }

<<<<<<< HEAD
    function close(uint256 tokenID, bytes calldata data) public virtual override {
        address owner = ownerOf(tokenID);
        if (owner != msg.sender) revert RestrictedToOwner();
=======
    function close(uint256 tokenID, bytes calldata data) public virtual override returns (uint256[] memory amountsOut) {
        if (ownerOf(tokenID) != msg.sender) revert RestrictedToOwner();

>>>>>>> 8bd99e1e
        Service.close(tokenID, data);

        Agreement memory agreement = agreements[tokenID];
        for (uint256 index = 0; index < agreement.loans.length; index++) {
            exposures[agreement.loans[index].token] = exposures[agreement.loans[index].token].positiveSub(
                agreement.collaterals[index].amount
            );
            IVault vault = IVault(manager.vaults(agreement.loans[index].token));
            uint256 toTransfer = dueAmount(agreement);
            uint256 redeemed = vault.redeem(agreement.collaterals[index].amount, address(this), address(this));
            // transfer toTransfer and pay the vault if toTransfer < redeemed
            // otherwise transfer redeemed and do nothing
            if (toTransfer < redeemed) {
                IERC20(agreement.loans[index].token).transfer(owner, toTransfer);
                manager.repay(agreement.loans[index].token, redeemed - toTransfer, 0, address(this));
            } else IERC20(agreement.loans[index].token).transfer(owner, redeemed);
        }
    }

    function mintShares(address token, uint256 maxAmountIn) external returns (uint256) {
        uint256 sharesToMint = _canMint(token);
        uint256 sharesMinted;
        if (sharesToMint > 0) {
            sharesMinted = manager.directMint(token, address(this), sharesToMint, exposures[token], maxAmountIn);
            exposures[token] += sharesMinted;
        }
        return sharesMinted;
    }

    function burnShares(address token, uint256 maxAmountIn) external returns (uint256) {
        uint256 sharesToBurn = _canBurn(token);
        uint256 sharesBurnt;
        if (sharesToBurn > 0) {
            sharesBurnt = manager.directBurn(token, address(this), sharesToBurn, maxAmountIn);
            exposures[token] = exposures[token].positiveSub(sharesBurnt);
        }
        return sharesBurnt;
    }

    // dueAmount must be implemented otherwise the credit service is worthless
    function dueAmount(Agreement memory agreement) public virtual returns (uint256);

    // not all credit services need minting and burning, therefore we place an empty implementation here
    function _canMint(address token) internal virtual returns (uint256) {}

    function _canBurn(address token) internal virtual returns (uint256) {}
}<|MERGE_RESOLUTION|>--- conflicted
+++ resolved
@@ -42,15 +42,9 @@
         Service.open(order);
     }
 
-<<<<<<< HEAD
-    function close(uint256 tokenID, bytes calldata data) public virtual override {
+    function close(uint256 tokenID, bytes calldata data) public virtual override returns (uint256[] memory) {
         address owner = ownerOf(tokenID);
         if (owner != msg.sender) revert RestrictedToOwner();
-=======
-    function close(uint256 tokenID, bytes calldata data) public virtual override returns (uint256[] memory amountsOut) {
-        if (ownerOf(tokenID) != msg.sender) revert RestrictedToOwner();
-
->>>>>>> 8bd99e1e
         Service.close(tokenID, data);
 
         Agreement memory agreement = agreements[tokenID];
