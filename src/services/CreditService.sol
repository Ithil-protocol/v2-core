--- conflicted
+++ resolved
@@ -54,15 +54,9 @@
             // give toTransfer to the user and pay the vault if toTransfer < redeemed
             // otherwise transfer redeemed and do nothing
             if (toTransfer < redeemed) {
-<<<<<<< HEAD
+                manager.repay(agreement.loans[index].token, redeemed - toTransfer, 0, address(this));
                 IERC20(agreement.loans[index].token).safeTransfer(owner, toTransfer);
-                manager.repay(agreement.loans[index].token, redeemed - toTransfer, 0, address(this));
             } else IERC20(agreement.loans[index].token).safeTransfer(owner, redeemed);
-=======
-                manager.repay(agreement.loans[index].token, redeemed - toTransfer, 0, address(this));
-                IERC20(agreement.loans[index].token).transfer(owner, toTransfer);
-            } else IERC20(agreement.loans[index].token).transfer(owner, redeemed);
->>>>>>> 8f853e0b
         }
     }
 
