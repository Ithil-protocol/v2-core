// SPDX-License-Identifier: BUSL-1.1
pragma solidity =0.8.17;

import { IERC20, SafeERC20 } from "@openzeppelin/contracts/token/ERC20/utils/SafeERC20.sol";
import { IOracle } from "../../interfaces/IOracle.sol";
import { IFactory } from "../../interfaces/external/dex/IFactory.sol";
import { IPool } from "../../interfaces/external/dex/IPool.sol";
import { IUniswapV2Router } from "../../interfaces/external/sushi/IUniswapV2Router.sol";
import { IUniswapV2Factory } from "../../interfaces/external/sushi/IUniswapV2Factory.sol";
import { IMiniChef } from "../../interfaces/external/sushi/IMiniChef.sol";
import { GeneralMath } from "../../libraries/GeneralMath.sol";
import { VaultHelper } from "../../libraries/VaultHelper.sol";
import { Math } from "../../libraries/external/Uniswap/Math.sol";
import { AuctionRateModel } from "../../irmodels/AuctionRateModel.sol";
import { DebitService } from "../DebitService.sol";
import { Service } from "../Service.sol";
import { Whitelisted } from "../Whitelisted.sol";

/// @title    SushiService contract
/// @author   Ithil
/// @notice   A service to perform leveraged lping on any Sushi pool
contract SushiService is Whitelisted, AuctionRateModel, DebitService {
    using GeneralMath for uint256;
    using SafeERC20 for IERC20;

    struct PoolData {
        uint256 poolID;
        address[2] tokens;
    }

    event PoolWasAdded(uint256 indexed poolID);
    event PoolWasRemoved(uint256 indexed poolID);

    error TokenIndexMismatch();
    error InexistentPool();
    error InvalidInput();
    error SushiLPMismatch();
    error WrongTokenOrder();

    mapping(address => PoolData) public pools;
    IUniswapV2Router public immutable router;
    IMiniChef public immutable minichef;
    address public immutable sushi;
    IOracle public immutable oracle;
    IFactory public immutable factory;

<<<<<<< HEAD
    constructor(address _manager, address _oracle, address _factory, address _router, address _minichef)
        Service("SushiService", "SUSHI-SERVICE", _manager)
=======
    constructor(address _manager, address _oracle, address _router, address _minichef, uint256 _deadline)
        Service("SushiService", "SUSHI-SERVICE", _manager, _deadline)
>>>>>>> 4916ee83
    {
        oracle = IOracle(_oracle);
        factory = IFactory(_factory);
        router = IUniswapV2Router(_router);
        minichef = IMiniChef(_minichef);
        sushi = minichef.SUSHI();
    }

    function _open(Agreement memory agreement, bytes memory data) internal override {
        PoolData memory pool = pools[agreement.collaterals[0].token];
        if (pool.tokens.length != 2) revert InexistentPool();
        if (agreement.loans.length != 2) revert InvalidInput();

        uint256[] memory amountsIn = new uint256[](2);
        for (uint256 index = 0; index < 2; index++) {
            if (agreement.loans[index].token != pool.tokens[index]) revert TokenIndexMismatch();
            amountsIn[index] = agreement.loans[index].amount + agreement.loans[index].margin;
        }

        uint256[2] memory minAmountsOut = abi.decode(data, (uint256[2]));
        (, , uint256 liquidity) = router.addLiquidity(
            agreement.loans[0].token,
            agreement.loans[1].token,
            amountsIn[0],
            amountsIn[1],
            minAmountsOut[0],
            minAmountsOut[1],
            address(this),
            block.timestamp // TODO pass via bytes data ?
        );

        agreement.collaterals[0].amount = liquidity;
        minichef.deposit(pool.poolID, liquidity, address(this));
    }

    function _close(uint256 /*tokenID*/, Agreement memory agreement, bytes memory data) internal override {
        PoolData memory pool = pools[agreement.collaterals[0].token];
        minichef.withdraw(pool.poolID, agreement.collaterals[0].amount, address(this));

        uint256[] memory minAmountsOut = abi.decode(data, (uint256[]));
        IERC20(agreement.collaterals[0].token).approve(address(router), agreement.collaterals[0].amount);
        router.removeLiquidity(
            agreement.loans[0].token,
            agreement.loans[1].token,
            agreement.collaterals[0].amount,
            minAmountsOut[0],
            minAmountsOut[1],
            address(this),
            block.timestamp // TODO pass via bytes data ?
        );

        // TODO swap SUSHI for collateral tokens
    }

    function quote(Agreement memory agreement) public view override returns (uint256[] memory, uint256[] memory) {
        uint256[] memory fees = new uint256[](agreement.loans.length);
        uint256[] memory quoted = new uint256[](agreement.loans.length);
        uint256 balanceA = IERC20(agreement.loans[0].token).balanceOf(agreement.collaterals[0].token);
        uint256 balanceB = IERC20(agreement.loans[1].token).balanceOf(agreement.collaterals[0].token);
        uint256 totalSupply = IERC20(agreement.collaterals[0].token).totalSupply();
        (, bytes memory klast) = agreement.collaterals[0].token.staticcall(abi.encodeWithSignature("kLast()"));
        // TODO: add fees

        uint256 rootK = Math.sqrt(balanceA + agreement.loans[0].amount) * (balanceB + agreement.loans[1].amount);
        uint256 rootKLast = Math.sqrt(abi.decode(klast, (uint256)));
        totalSupply += (totalSupply * (rootK - rootKLast)) / (5 * rootK + rootKLast);
        quoted[0] = (agreement.collaterals[0].amount * balanceA) / totalSupply;
        quoted[1] = (agreement.collaterals[0].amount * balanceB) / totalSupply;

        // TODO consider accrued SUSHI when quoting

        return (fees, quoted);
    }

    function addPool(uint256 poolID, address[2] calldata tokens) external onlyOwner {
        if (tokens[0] >= tokens[1]) revert WrongTokenOrder();
        address lpToken = IUniswapV2Factory(router.factory()).getPair(tokens[0], tokens[1]);
        if (minichef.lpToken(poolID) != lpToken) revert SushiLPMismatch();

        for (uint8 i = 0; i < 2; i++) {
            if (IERC20(tokens[i]).allowance(address(this), address(router)) == 0)
                IERC20(tokens[i]).safeApprove(address(router), type(uint256).max);
        }
        IERC20(lpToken).safeApprove(address(minichef), type(uint256).max);

        pools[lpToken] = PoolData(poolID, tokens);

        emit PoolWasAdded(poolID);
    }

    function removePool(address lpToken) external onlyOwner {
        PoolData memory pool = pools[lpToken];
        if (pool.tokens.length != 2) revert InexistentPool();

        IERC20(lpToken).approve(address(minichef), 0);

        delete pools[lpToken];

        emit PoolWasRemoved(pools[lpToken].poolID);
    }

    function harvest(address poolAddress) external {
        PoolData memory pool = pools[poolAddress];
        if (pool.tokens.length != 2) revert InexistentPool();

        minichef.harvest(pool.poolID, address(this));

        address[] memory tokens = new address[](1);
        tokens[0] = sushi;
        (address token, address vault) = VaultHelper.getBestVault(tokens, manager);

        // TODO check oracle
        uint256 price = oracle.getPrice(sushi, token, 1);
        address dexPool = factory.pools(sushi, token);
        // TODO add discount
        IPool(dexPool).createOrder(IERC20(sushi).balanceOf(address(this)), price, vault, block.timestamp + 30 days);

        // TODO add premium to the caller
    }
}<|MERGE_RESOLUTION|>--- conflicted
+++ resolved
@@ -44,14 +44,14 @@
     IOracle public immutable oracle;
     IFactory public immutable factory;
 
-<<<<<<< HEAD
-    constructor(address _manager, address _oracle, address _factory, address _router, address _minichef)
-        Service("SushiService", "SUSHI-SERVICE", _manager)
-=======
-    constructor(address _manager, address _oracle, address _router, address _minichef, uint256 _deadline)
-        Service("SushiService", "SUSHI-SERVICE", _manager, _deadline)
->>>>>>> 4916ee83
-    {
+    constructor(
+        address _manager,
+        address _oracle,
+        address _factory,
+        address _router,
+        address _minichef,
+        uint256 _deadline
+    ) Service("SushiService", "SUSHI-SERVICE", _manager, _deadline) {
         oracle = IOracle(_oracle);
         factory = IFactory(_factory);
         router = IUniswapV2Router(_router);
