// SPDX-License-Identifier: BUSL-1.1
pragma solidity =0.8.18;

<<<<<<< HEAD
import {IERC20, SafeERC20} from "@openzeppelin/contracts/token/ERC20/utils/SafeERC20.sol";
import {IPool} from "../../interfaces/external/aave/IPool.sol";
import {IAToken} from "../../interfaces/external/aave/IAToken.sol";
import {AuctionRateModel} from "../../irmodels/AuctionRateModel.sol";
import {DebitService} from "../DebitService.sol";
import {Service} from "../Service.sol";
import {Whitelisted} from "../Whitelisted.sol";
=======
import { IERC20, SafeERC20 } from "@openzeppelin/contracts/token/ERC20/utils/SafeERC20.sol";
import { IPool } from "../../interfaces/external/aave/IPool.sol";
import { IAToken } from "../../interfaces/external/aave/IAToken.sol";
import { AuctionRateModel } from "../../irmodels/AuctionRateModel.sol";
import { DebitService } from "../DebitService.sol";
import { Service } from "../Service.sol";
import { Whitelisted } from "../Whitelisted.sol";
>>>>>>> 4f418063

/// @title    AaveService contract
/// @author   Ithil
/// @notice   A service to perform leveraged staking on any Aave markets
contract AaveService is Whitelisted, AuctionRateModel, DebitService {
    using SafeERC20 for IERC20;

    IPool public immutable aave;
    mapping(address => uint256) public totalAllowance;

    error IncorrectObtainedToken();
    error InsufficientAmountOut();
    error ZeroCollateral();
    error ImpossibleToQuote();

<<<<<<< HEAD
    constructor(address _manager, address _aave, uint256 _deadline)
        Service("AaveService", "AAVE-SERVICE", _manager, _deadline)
    {
        aave = IPool(_aave);
    }

    function _open(Agreement memory agreement, bytes memory /*data*/ ) internal override onlyWhitelisted {
=======
    constructor(
        address _manager,
        address _aave,
        uint256 _deadline
    ) Service("AaveService", "AAVE-SERVICE", _manager, _deadline) {
        aave = IPool(_aave);
    }

    function _open(Agreement memory agreement, bytes memory /*data*/) internal override onlyWhitelisted {
>>>>>>> 4f418063
        IAToken aToken = IAToken(agreement.collaterals[0].token);
        if (aToken.UNDERLYING_ASSET_ADDRESS() != agreement.loans[0].token) revert IncorrectObtainedToken();
        // The following is necessary, otherwise Aave could throw an INVALID_AMOUNT error when withdrawing
        // thus making the position impossible to close
        if (agreement.collaterals[0].amount == 0) revert ZeroCollateral();

        uint256 initialBalance = aToken.balanceOf(address(this));
        IERC20(agreement.loans[0].token).approve(address(aave), agreement.loans[0].amount + agreement.loans[0].margin);

        aave.supply(agreement.loans[0].token, agreement.loans[0].amount + agreement.loans[0].margin, address(this), 0);

        uint256 computedCollateral = aToken.balanceOf(address(this)) - initialBalance;
        // This check is here to protect the msg.sender from slippage, therefore reentrancy is not an issue
        if (computedCollateral < agreement.collaterals[0].amount) revert InsufficientAmountOut();
        agreement.collaterals[0].amount = computedCollateral;
        // Due to the above check, totalAllowance is positive if there is at least one open agreement
        totalAllowance[agreement.collaterals[0].token] =
<<<<<<< HEAD
            totalAllowance[agreement.collaterals[0].token] + computedCollateral;
=======
            totalAllowance[agreement.collaterals[0].token] +
            computedCollateral;
>>>>>>> 4f418063
    }

    function _close(uint256, /*tokenID*/ Agreement memory agreement, bytes memory data) internal override {
        uint256 minimumAmountOut = abi.decode(data, (uint256));
        // Recall totalAllowance > 0 if there is at least one open agreement
<<<<<<< HEAD
        uint256 toRedeem = (
            IAToken(agreement.collaterals[0].token).balanceOf(address(this)) * agreement.collaterals[0].amount
        ) / totalAllowance[agreement.collaterals[0].token];
        totalAllowance[agreement.collaterals[0].token] = totalAllowance[agreement.collaterals[0].token]
            > agreement.collaterals[0].amount
=======
        uint256 toRedeem = (IAToken(agreement.collaterals[0].token).balanceOf(address(this)) *
            agreement.collaterals[0].amount) / totalAllowance[agreement.collaterals[0].token];
        totalAllowance[agreement.collaterals[0].token] = totalAllowance[agreement.collaterals[0].token] >
            agreement.collaterals[0].amount
>>>>>>> 4f418063
            ? totalAllowance[agreement.collaterals[0].token] - agreement.collaterals[0].amount
            : 0;
        uint256 amountIn = aave.withdraw(agreement.loans[0].token, toRedeem, address(this));
        // This check is here to protect the msg.sender from slippage, therefore reentrancy is not an issue
        if (amountIn < minimumAmountOut) revert InsufficientAmountOut();
    }

    function quote(Agreement memory agreement) public view override returns (uint256[] memory) {
        uint256[] memory toRedeem = new uint256[](1);
        // This reverts if there are no open agreements, which is expected since it would be impossible to quote
        if (totalAllowance[agreement.collaterals[0].token] == 0) revert ImpossibleToQuote();
<<<<<<< HEAD
        toRedeem[0] = (
            IAToken(agreement.collaterals[0].token).balanceOf(address(this)) * agreement.collaterals[0].amount
        ) / totalAllowance[agreement.collaterals[0].token];
=======
        toRedeem[0] =
            (IAToken(agreement.collaterals[0].token).balanceOf(address(this)) * agreement.collaterals[0].amount) /
            totalAllowance[agreement.collaterals[0].token];
>>>>>>> 4f418063
        return toRedeem;
    }
}<|MERGE_RESOLUTION|>--- conflicted
+++ resolved
@@ -1,15 +1,6 @@
 // SPDX-License-Identifier: BUSL-1.1
 pragma solidity =0.8.18;
 
-<<<<<<< HEAD
-import {IERC20, SafeERC20} from "@openzeppelin/contracts/token/ERC20/utils/SafeERC20.sol";
-import {IPool} from "../../interfaces/external/aave/IPool.sol";
-import {IAToken} from "../../interfaces/external/aave/IAToken.sol";
-import {AuctionRateModel} from "../../irmodels/AuctionRateModel.sol";
-import {DebitService} from "../DebitService.sol";
-import {Service} from "../Service.sol";
-import {Whitelisted} from "../Whitelisted.sol";
-=======
 import { IERC20, SafeERC20 } from "@openzeppelin/contracts/token/ERC20/utils/SafeERC20.sol";
 import { IPool } from "../../interfaces/external/aave/IPool.sol";
 import { IAToken } from "../../interfaces/external/aave/IAToken.sol";
@@ -17,7 +8,6 @@
 import { DebitService } from "../DebitService.sol";
 import { Service } from "../Service.sol";
 import { Whitelisted } from "../Whitelisted.sol";
->>>>>>> 4f418063
 
 /// @title    AaveService contract
 /// @author   Ithil
@@ -33,15 +23,6 @@
     error ZeroCollateral();
     error ImpossibleToQuote();
 
-<<<<<<< HEAD
-    constructor(address _manager, address _aave, uint256 _deadline)
-        Service("AaveService", "AAVE-SERVICE", _manager, _deadline)
-    {
-        aave = IPool(_aave);
-    }
-
-    function _open(Agreement memory agreement, bytes memory /*data*/ ) internal override onlyWhitelisted {
-=======
     constructor(
         address _manager,
         address _aave,
@@ -51,7 +32,6 @@
     }
 
     function _open(Agreement memory agreement, bytes memory /*data*/) internal override onlyWhitelisted {
->>>>>>> 4f418063
         IAToken aToken = IAToken(agreement.collaterals[0].token);
         if (aToken.UNDERLYING_ASSET_ADDRESS() != agreement.loans[0].token) revert IncorrectObtainedToken();
         // The following is necessary, otherwise Aave could throw an INVALID_AMOUNT error when withdrawing
@@ -69,29 +49,17 @@
         agreement.collaterals[0].amount = computedCollateral;
         // Due to the above check, totalAllowance is positive if there is at least one open agreement
         totalAllowance[agreement.collaterals[0].token] =
-<<<<<<< HEAD
-            totalAllowance[agreement.collaterals[0].token] + computedCollateral;
-=======
             totalAllowance[agreement.collaterals[0].token] +
             computedCollateral;
->>>>>>> 4f418063
     }
 
     function _close(uint256, /*tokenID*/ Agreement memory agreement, bytes memory data) internal override {
         uint256 minimumAmountOut = abi.decode(data, (uint256));
         // Recall totalAllowance > 0 if there is at least one open agreement
-<<<<<<< HEAD
-        uint256 toRedeem = (
-            IAToken(agreement.collaterals[0].token).balanceOf(address(this)) * agreement.collaterals[0].amount
-        ) / totalAllowance[agreement.collaterals[0].token];
-        totalAllowance[agreement.collaterals[0].token] = totalAllowance[agreement.collaterals[0].token]
-            > agreement.collaterals[0].amount
-=======
         uint256 toRedeem = (IAToken(agreement.collaterals[0].token).balanceOf(address(this)) *
             agreement.collaterals[0].amount) / totalAllowance[agreement.collaterals[0].token];
         totalAllowance[agreement.collaterals[0].token] = totalAllowance[agreement.collaterals[0].token] >
             agreement.collaterals[0].amount
->>>>>>> 4f418063
             ? totalAllowance[agreement.collaterals[0].token] - agreement.collaterals[0].amount
             : 0;
         uint256 amountIn = aave.withdraw(agreement.loans[0].token, toRedeem, address(this));
@@ -103,15 +71,9 @@
         uint256[] memory toRedeem = new uint256[](1);
         // This reverts if there are no open agreements, which is expected since it would be impossible to quote
         if (totalAllowance[agreement.collaterals[0].token] == 0) revert ImpossibleToQuote();
-<<<<<<< HEAD
-        toRedeem[0] = (
-            IAToken(agreement.collaterals[0].token).balanceOf(address(this)) * agreement.collaterals[0].amount
-        ) / totalAllowance[agreement.collaterals[0].token];
-=======
         toRedeem[0] =
             (IAToken(agreement.collaterals[0].token).balanceOf(address(this)) * agreement.collaterals[0].amount) /
             totalAllowance[agreement.collaterals[0].token];
->>>>>>> 4f418063
         return toRedeem;
     }
 }