--- conflicted
+++ resolved
@@ -1,312 +1,312 @@
-// SPDX-License-Identifier: BUSL-1.1
-pragma solidity =0.8.17;
-
-import { IERC20, SafeERC20 } from "@openzeppelin/contracts/token/ERC20/utils/SafeERC20.sol";
-import { IERC20Metadata } from "@openzeppelin/contracts/token/ERC20/extensions/IERC20Metadata.sol";
-import { IOracle } from "../../interfaces/IOracle.sol";
-import { IFactory } from "../../interfaces/external/dex/IFactory.sol";
-import { IPool } from "../../interfaces/external/dex/IPool.sol";
-import { IBalancerVault } from "../../interfaces/external/balancer/IBalancerVault.sol";
-import { IBalancerPool } from "../../interfaces/external/balancer/IBalancerPool.sol";
-import { IProtocolFeesCollector } from "../../interfaces/external/balancer/IProtocolFeesCollector.sol";
-import { IGauge } from "../../interfaces/external/balancer/IGauge.sol";
-import { GeneralMath } from "../../libraries/GeneralMath.sol";
-import { BalancerHelper } from "../../libraries/BalancerHelper.sol";
-import { VaultHelper } from "../../libraries/VaultHelper.sol";
-import { WeightedMath } from "../../libraries/external/Balancer/WeightedMath.sol";
-import { AuctionRateModel } from "../../irmodels/AuctionRateModel.sol";
-import { Service } from "../Service.sol";
-import { DebitService } from "../DebitService.sol";
-import { Whitelisted } from "../Whitelisted.sol";
-
-/// @title    BalancerService contract
-/// @author   Ithil
-/// @notice   A service to perform leveraged lping on any Balancer pool
-contract BalancerService is Whitelisted, AuctionRateModel, DebitService {
-    using GeneralMath for uint256;
-    using SafeERC20 for IERC20;
-    using SafeERC20 for IBalancerPool;
-
-    struct PoolData {
-        bytes32 balancerPoolID;
-        address[] tokens;
-        uint256[] weights;
-        uint256[] scalingFactors;
-        uint256 maximumWeightIndex;
-        uint8 length;
-        uint256 swapFee;
-        address gauge;
-        address protocolFeeCollector;
-    }
-
-    event PoolWasAdded(address indexed balancerPool);
-    event PoolWasRemoved(address indexed balancerPool);
-
-    error InexistentPool();
-    error TokenIndexMismatch();
-    error SlippageError();
-
-    mapping(address => PoolData) public pools;
-    IBalancerVault internal immutable balancerVault;
-    uint256 public rewardRate;
-    address public immutable bal;
-    IOracle public immutable oracle;
-    IFactory public immutable factory;
-
-<<<<<<< HEAD
-    constructor(address _manager, address _oracle, address _factory, address _balancerVault, address _bal)
-        Service("BalancerService", "BALANCER-SERVICE", _manager)
-=======
-    constructor(address _manager, address _oracle, address _balancerVault, address _bal, uint256 _deadline)
-        Service("BalancerService", "BALANCER-SERVICE", _manager, _deadline)
->>>>>>> 4916ee83
-    {
-        oracle = IOracle(_oracle);
-        factory = IFactory(_factory);
-        balancerVault = IBalancerVault(_balancerVault);
-        bal = _bal;
-    }
-
-    function _open(Agreement memory agreement, bytes memory /*data*/) internal override {
-        PoolData memory pool = pools[agreement.collaterals[0].token];
-        if (pool.length == 0) revert InexistentPool();
-
-        uint256[] memory amountsIn = new uint256[](agreement.loans.length);
-        address[] memory tokens = new address[](agreement.loans.length);
-
-        for (uint256 index = 0; index < agreement.loans.length; index++) {
-            tokens[index] = agreement.loans[index].token;
-            if (tokens[index] != pool.tokens[index]) revert TokenIndexMismatch();
-            amountsIn[index] = agreement.loans[index].amount + agreement.loans[index].margin;
-        }
-        IERC20 bpToken = IERC20(agreement.collaterals[0].token);
-        uint256 bptInitialBalance = bpToken.balanceOf(address(this));
-
-        IBalancerVault.JoinPoolRequest memory request = IBalancerVault.JoinPoolRequest({
-            assets: tokens,
-            maxAmountsIn: amountsIn,
-            userData: abi.encode(
-                IBalancerVault.JoinKind.EXACT_TOKENS_IN_FOR_BPT_OUT,
-                amountsIn,
-                agreement.collaterals[0].amount
-            ),
-            fromInternalBalance: false
-        });
-        balancerVault.joinPool(pool.balancerPoolID, address(this), address(this), request);
-
-        agreement.collaterals[0].amount = bpToken.balanceOf(address(this)) - bptInitialBalance;
-        if (pool.gauge != address(0)) IGauge(pool.gauge).deposit(agreement.collaterals[0].amount);
-    }
-
-    function _close(uint256 /*tokenID*/, Agreement memory agreement, bytes memory data) internal override {
-        PoolData memory pool = pools[agreement.collaterals[0].token];
-
-        // TODO: add check on fees to be sure amountOut is not too little
-        if (pool.gauge != address(0)) IGauge(pool.gauge).withdraw(agreement.collaterals[0].amount, true);
-        address[] memory tokens = new address[](agreement.loans.length);
-        (uint256[] memory minAmountsOut, bytes memory swapData) = abi.decode(data, (uint256[], bytes));
-        bool slippageEnforced = true;
-        for (uint256 index = 0; index < agreement.loans.length; index++) {
-            tokens[index] = agreement.loans[index].token;
-            if (tokens[index] != pool.tokens[index]) revert TokenIndexMismatch();
-            if (minAmountsOut[index] <= agreement.loans[index].amount) {
-                slippageEnforced = false;
-                minAmountsOut[index] = agreement.loans[index].amount;
-            }
-        }
-
-        uint256 spentBpt = IERC20(agreement.collaterals[0].token).balanceOf(address(this));
-        IBalancerVault.ExitPoolRequest memory request = IBalancerVault.ExitPoolRequest({
-            assets: tokens,
-            minAmountsOut: minAmountsOut,
-            userData: abi.encode(2, minAmountsOut, agreement.collaterals[0].amount),
-            toInternalBalance: false
-        });
-        // If possible, try to obtain the minAmountsOut
-        try balancerVault.exitPool(pool.balancerPoolID, address(this), payable(address(this)), request) {
-            spentBpt -= IERC20(agreement.collaterals[0].token).balanceOf(address(this));
-            assert(spentBpt <= agreement.collaterals[0].amount);
-        } catch {
-            // It is not possible to obtain minAmountsOut
-            // This could be a bad repay event but also a too strict slippage on user side
-            // In the latter case, we simply revert
-            if (slippageEnforced) revert SlippageError();
-            spentBpt = 0;
-        }
-        // Swap residual BPT for whatever the Balancer pool gives back and repay sender
-        // This is done also if slippage is not enforced and the first exit failed
-        // In this case we are on a bad liquidation
-        request = IBalancerVault.ExitPoolRequest({
-            assets: tokens,
-            minAmountsOut: new uint256[](agreement.loans.length),
-            userData: abi.encode(1, agreement.collaterals[0].amount - spentBpt),
-            toInternalBalance: false
-        });
-        balancerVault.exitPool(pool.balancerPoolID, address(this), payable(address(this)), request);
-    }
-
-    function quote(Agreement memory agreement) public view override returns (uint256[] memory, uint256[] memory) {
-        PoolData memory pool = pools[agreement.collaterals[0].token];
-        if (pool.length == 0) revert InexistentPool();
-        (, uint256[] memory totalBalances, ) = balancerVault.getPoolTokens(pool.balancerPoolID);
-        uint256[] memory amountsOut = new uint256[](agreement.loans.length);
-        uint256[] memory fees = new uint256[](agreement.loans.length);
-        uint256[] memory profits;
-        for (uint256 index = 0; index < agreement.loans.length; index++) {
-            // TODO: add fees
-            amountsOut[index] = agreement.loans[index].amount;
-        }
-        // Calculate needed BPT to repay loan + fees
-        uint256 bptAmountOut = _calculateExpectedBPTToExit(agreement.collaterals[0].token, totalBalances, amountsOut);
-        // The remaining BPT is swapped to obtain profit
-        // We need to update the balances since we virtually took tokens out of the pool
-        // We also need to update the total supply since the bptOut were burned
-        for (uint256 index = 0; index < agreement.loans.length; index++) {
-            // TODO: add fees
-            totalBalances[index] -= amountsOut[index];
-        }
-        if (bptAmountOut < agreement.collaterals[0].amount) {
-            profits = _calculateExpectedTokensFromBPT(
-                agreement.collaterals[0].token,
-                totalBalances,
-                agreement.collaterals[0].amount - bptAmountOut,
-                IERC20(agreement.collaterals[0].token).totalSupply() - bptAmountOut
-            );
-            // Besides spurious tokens, also amountsOut had been obtained at the first exit
-            for (uint256 index = 0; index < agreement.loans.length; index++) {
-                profits[index] += amountsOut[index];
-            }
-        }
-
-        return (profits, fees);
-    }
-
-    function addPool(address poolAddress, bytes32 balancerPoolID, address gauge) external onlyOwner {
-        assert(poolAddress != address(0));
-
-        (address[] memory poolTokens, , ) = balancerVault.getPoolTokens(balancerPoolID);
-        uint256 length = poolTokens.length;
-        assert(length > 0);
-
-        IBalancerPool bpool = IBalancerPool(poolAddress);
-        bpool.safeApprove(gauge, type(uint256).max);
-
-        uint256 fee = bpool.getSwapFeePercentage();
-        uint256[] memory weights = bpool.getNormalizedWeights();
-        uint256 maxWeightTokenIndex = 0;
-        uint256[] memory scalingFactors = new uint256[](length);
-
-        for (uint8 i = 0; i < length; i++) {
-            if (IERC20(poolTokens[i]).allowance(address(this), address(balancerVault)) == 0)
-                IERC20(poolTokens[i]).safeApprove(address(balancerVault), type(uint256).max);
-            if (weights[i] > weights[maxWeightTokenIndex]) maxWeightTokenIndex = i;
-            scalingFactors[i] = 10**(18 - IERC20Metadata(poolTokens[i]).decimals());
-        }
-
-        pools[poolAddress] = PoolData(
-            balancerPoolID,
-            poolTokens,
-            weights,
-            scalingFactors,
-            maxWeightTokenIndex,
-            uint8(length),
-            fee,
-            gauge,
-            balancerVault.getProtocolFeesCollector()
-        );
-
-        emit PoolWasAdded(poolAddress);
-    }
-
-    function removePool(address poolAddress) external onlyOwner {
-        PoolData memory pool = pools[poolAddress];
-        assert(pools[poolAddress].length != 0);
-
-        IERC20(poolAddress).approve(pool.gauge, 0);
-        delete pools[poolAddress];
-
-        emit PoolWasRemoved(poolAddress);
-    }
-
-    function harvest(address poolAddress) external {
-        PoolData memory pool = pools[poolAddress];
-        if (pool.length == 0) revert InexistentPool();
-
-        IGauge(pool.gauge).claim_rewards(address(this));
-
-        (address token, address vault) = VaultHelper.getBestVault(pool.tokens, manager);
-        // TODO check oracle
-        uint256 price = oracle.getPrice(bal, token, 1);
-        address dexPool = factory.pools(bal, token);
-        // TODO add discount
-        IPool(dexPool).createOrder(IERC20(bal).balanceOf(address(this)), price, vault, block.timestamp + 30 days);
-
-        // TODO add premium to the caller
-    }
-
-    function _modifyBalancesWithFees(address poolAddress, uint256[] memory balances, uint256[] memory normalizedWeights)
-        internal
-        view
-    {
-        PoolData memory pool = pools[poolAddress];
-
-        for (uint256 i = 0; i < pool.length; i++) balances[i] *= pool.scalingFactors[i];
-
-        uint256[] memory dueProtocolFeeAmounts = new uint256[](pool.length);
-        dueProtocolFeeAmounts[pool.maximumWeightIndex] = WeightedMath._calcDueTokenProtocolSwapFeeAmount(
-            balances[pool.maximumWeightIndex],
-            normalizedWeights[pool.maximumWeightIndex],
-            IBalancerPool(poolAddress).getLastInvariant(),
-            WeightedMath._calculateInvariant(normalizedWeights, balances),
-            IProtocolFeesCollector(pool.protocolFeeCollector).getSwapFeePercentage()
-        );
-
-        balances[pool.maximumWeightIndex] -= dueProtocolFeeAmounts[pool.maximumWeightIndex];
-    }
-
-    // Assumes balances are already upscaled and downscales them back together with balances
-    function _calculateExpectedBPTToExit(address poolAddress, uint256[] memory balances, uint256[] memory amountsOut)
-        internal
-        view
-        returns (uint256)
-    {
-        PoolData memory pool = pools[poolAddress];
-        uint256[] memory normalizedWeights = IBalancerPool(poolAddress).getNormalizedWeights();
-        _modifyBalancesWithFees(poolAddress, balances, normalizedWeights);
-
-        for (uint256 i = 0; i < pool.length; i++) amountsOut[i] *= pool.scalingFactors[i];
-
-        uint256 expectedBpt = WeightedMath._calcBptInGivenExactTokensOut(
-            balances,
-            normalizedWeights,
-            amountsOut,
-            IERC20(poolAddress).totalSupply(),
-            IBalancerPool(poolAddress).getSwapFeePercentage()
-        );
-        for (uint256 i = 0; i < pool.length; i++) {
-            amountsOut[i] /= pool.scalingFactors[i];
-            balances[i] /= pool.scalingFactors[i];
-        }
-        return expectedBpt;
-    }
-
-    // Assumes balances are already upscaled and downscales them back together with balances
-    function _calculateExpectedTokensFromBPT(
-        address poolAddress,
-        uint256[] memory balances,
-        uint256 amount,
-        uint256 totalSupply
-    ) internal view returns (uint256[] memory) {
-        PoolData memory pool = pools[poolAddress];
-        uint256[] memory normalizedWeights = IBalancerPool(poolAddress).getNormalizedWeights();
-        _modifyBalancesWithFees(poolAddress, balances, normalizedWeights);
-        uint256[] memory expectedTokens = WeightedMath._calcTokensOutGivenExactBptIn(balances, amount, totalSupply);
-
-        for (uint256 i = 0; i < pool.length; i++) {
-            expectedTokens[i] /= pool.scalingFactors[i];
-            balances[i] /= pool.scalingFactors[i];
-        }
-
-        return expectedTokens;
-    }
-}
+// SPDX-License-Identifier: BUSL-1.1
+pragma solidity =0.8.17;
+
+import { IERC20, SafeERC20 } from "@openzeppelin/contracts/token/ERC20/utils/SafeERC20.sol";
+import { IERC20Metadata } from "@openzeppelin/contracts/token/ERC20/extensions/IERC20Metadata.sol";
+import { IOracle } from "../../interfaces/IOracle.sol";
+import { IFactory } from "../../interfaces/external/dex/IFactory.sol";
+import { IPool } from "../../interfaces/external/dex/IPool.sol";
+import { IBalancerVault } from "../../interfaces/external/balancer/IBalancerVault.sol";
+import { IBalancerPool } from "../../interfaces/external/balancer/IBalancerPool.sol";
+import { IProtocolFeesCollector } from "../../interfaces/external/balancer/IProtocolFeesCollector.sol";
+import { IGauge } from "../../interfaces/external/balancer/IGauge.sol";
+import { GeneralMath } from "../../libraries/GeneralMath.sol";
+import { BalancerHelper } from "../../libraries/BalancerHelper.sol";
+import { VaultHelper } from "../../libraries/VaultHelper.sol";
+import { WeightedMath } from "../../libraries/external/Balancer/WeightedMath.sol";
+import { AuctionRateModel } from "../../irmodels/AuctionRateModel.sol";
+import { Service } from "../Service.sol";
+import { DebitService } from "../DebitService.sol";
+import { Whitelisted } from "../Whitelisted.sol";
+
+/// @title    BalancerService contract
+/// @author   Ithil
+/// @notice   A service to perform leveraged lping on any Balancer pool
+contract BalancerService is Whitelisted, AuctionRateModel, DebitService {
+    using GeneralMath for uint256;
+    using SafeERC20 for IERC20;
+    using SafeERC20 for IBalancerPool;
+
+    struct PoolData {
+        bytes32 balancerPoolID;
+        address[] tokens;
+        uint256[] weights;
+        uint256[] scalingFactors;
+        uint256 maximumWeightIndex;
+        uint8 length;
+        uint256 swapFee;
+        address gauge;
+        address protocolFeeCollector;
+    }
+
+    event PoolWasAdded(address indexed balancerPool);
+    event PoolWasRemoved(address indexed balancerPool);
+
+    error InexistentPool();
+    error TokenIndexMismatch();
+    error SlippageError();
+
+    mapping(address => PoolData) public pools;
+    IBalancerVault internal immutable balancerVault;
+    uint256 public rewardRate;
+    address public immutable bal;
+    IOracle public immutable oracle;
+    IFactory public immutable factory;
+
+    constructor(
+        address _manager,
+        address _oracle,
+        address _factory,
+        address _balancerVault,
+        address _bal,
+        uint256 _deadline
+    ) Service("BalancerService", "BALANCER-SERVICE", _manager, _deadline) {
+        oracle = IOracle(_oracle);
+        factory = IFactory(_factory);
+        balancerVault = IBalancerVault(_balancerVault);
+        bal = _bal;
+    }
+
+    function _open(Agreement memory agreement, bytes memory /*data*/) internal override {
+        PoolData memory pool = pools[agreement.collaterals[0].token];
+        if (pool.length == 0) revert InexistentPool();
+
+        uint256[] memory amountsIn = new uint256[](agreement.loans.length);
+        address[] memory tokens = new address[](agreement.loans.length);
+
+        for (uint256 index = 0; index < agreement.loans.length; index++) {
+            tokens[index] = agreement.loans[index].token;
+            if (tokens[index] != pool.tokens[index]) revert TokenIndexMismatch();
+            amountsIn[index] = agreement.loans[index].amount + agreement.loans[index].margin;
+        }
+        IERC20 bpToken = IERC20(agreement.collaterals[0].token);
+        uint256 bptInitialBalance = bpToken.balanceOf(address(this));
+
+        IBalancerVault.JoinPoolRequest memory request = IBalancerVault.JoinPoolRequest({
+            assets: tokens,
+            maxAmountsIn: amountsIn,
+            userData: abi.encode(
+                IBalancerVault.JoinKind.EXACT_TOKENS_IN_FOR_BPT_OUT,
+                amountsIn,
+                agreement.collaterals[0].amount
+            ),
+            fromInternalBalance: false
+        });
+        balancerVault.joinPool(pool.balancerPoolID, address(this), address(this), request);
+
+        agreement.collaterals[0].amount = bpToken.balanceOf(address(this)) - bptInitialBalance;
+        if (pool.gauge != address(0)) IGauge(pool.gauge).deposit(agreement.collaterals[0].amount);
+    }
+
+    function _close(uint256 /*tokenID*/, Agreement memory agreement, bytes memory data) internal override {
+        PoolData memory pool = pools[agreement.collaterals[0].token];
+
+        // TODO: add check on fees to be sure amountOut is not too little
+        if (pool.gauge != address(0)) IGauge(pool.gauge).withdraw(agreement.collaterals[0].amount, true);
+        address[] memory tokens = new address[](agreement.loans.length);
+        (uint256[] memory minAmountsOut, bytes memory swapData) = abi.decode(data, (uint256[], bytes));
+        bool slippageEnforced = true;
+        for (uint256 index = 0; index < agreement.loans.length; index++) {
+            tokens[index] = agreement.loans[index].token;
+            if (tokens[index] != pool.tokens[index]) revert TokenIndexMismatch();
+            if (minAmountsOut[index] <= agreement.loans[index].amount) {
+                slippageEnforced = false;
+                minAmountsOut[index] = agreement.loans[index].amount;
+            }
+        }
+
+        uint256 spentBpt = IERC20(agreement.collaterals[0].token).balanceOf(address(this));
+        IBalancerVault.ExitPoolRequest memory request = IBalancerVault.ExitPoolRequest({
+            assets: tokens,
+            minAmountsOut: minAmountsOut,
+            userData: abi.encode(2, minAmountsOut, agreement.collaterals[0].amount),
+            toInternalBalance: false
+        });
+        // If possible, try to obtain the minAmountsOut
+        try balancerVault.exitPool(pool.balancerPoolID, address(this), payable(address(this)), request) {
+            spentBpt -= IERC20(agreement.collaterals[0].token).balanceOf(address(this));
+            assert(spentBpt <= agreement.collaterals[0].amount);
+        } catch {
+            // It is not possible to obtain minAmountsOut
+            // This could be a bad repay event but also a too strict slippage on user side
+            // In the latter case, we simply revert
+            if (slippageEnforced) revert SlippageError();
+            spentBpt = 0;
+        }
+        // Swap residual BPT for whatever the Balancer pool gives back and repay sender
+        // This is done also if slippage is not enforced and the first exit failed
+        // In this case we are on a bad liquidation
+        request = IBalancerVault.ExitPoolRequest({
+            assets: tokens,
+            minAmountsOut: new uint256[](agreement.loans.length),
+            userData: abi.encode(1, agreement.collaterals[0].amount - spentBpt),
+            toInternalBalance: false
+        });
+        balancerVault.exitPool(pool.balancerPoolID, address(this), payable(address(this)), request);
+    }
+
+    function quote(Agreement memory agreement) public view override returns (uint256[] memory, uint256[] memory) {
+        PoolData memory pool = pools[agreement.collaterals[0].token];
+        if (pool.length == 0) revert InexistentPool();
+        (, uint256[] memory totalBalances, ) = balancerVault.getPoolTokens(pool.balancerPoolID);
+        uint256[] memory amountsOut = new uint256[](agreement.loans.length);
+        uint256[] memory fees = new uint256[](agreement.loans.length);
+        uint256[] memory profits;
+        for (uint256 index = 0; index < agreement.loans.length; index++) {
+            // TODO: add fees
+            amountsOut[index] = agreement.loans[index].amount;
+        }
+        // Calculate needed BPT to repay loan + fees
+        uint256 bptAmountOut = _calculateExpectedBPTToExit(agreement.collaterals[0].token, totalBalances, amountsOut);
+        // The remaining BPT is swapped to obtain profit
+        // We need to update the balances since we virtually took tokens out of the pool
+        // We also need to update the total supply since the bptOut were burned
+        for (uint256 index = 0; index < agreement.loans.length; index++) {
+            // TODO: add fees
+            totalBalances[index] -= amountsOut[index];
+        }
+        if (bptAmountOut < agreement.collaterals[0].amount) {
+            profits = _calculateExpectedTokensFromBPT(
+                agreement.collaterals[0].token,
+                totalBalances,
+                agreement.collaterals[0].amount - bptAmountOut,
+                IERC20(agreement.collaterals[0].token).totalSupply() - bptAmountOut
+            );
+            // Besides spurious tokens, also amountsOut had been obtained at the first exit
+            for (uint256 index = 0; index < agreement.loans.length; index++) {
+                profits[index] += amountsOut[index];
+            }
+        }
+
+        return (profits, fees);
+    }
+
+    function addPool(address poolAddress, bytes32 balancerPoolID, address gauge) external onlyOwner {
+        assert(poolAddress != address(0));
+
+        (address[] memory poolTokens, , ) = balancerVault.getPoolTokens(balancerPoolID);
+        uint256 length = poolTokens.length;
+        assert(length > 0);
+
+        IBalancerPool bpool = IBalancerPool(poolAddress);
+        bpool.safeApprove(gauge, type(uint256).max);
+
+        uint256 fee = bpool.getSwapFeePercentage();
+        uint256[] memory weights = bpool.getNormalizedWeights();
+        uint256 maxWeightTokenIndex = 0;
+        uint256[] memory scalingFactors = new uint256[](length);
+
+        for (uint8 i = 0; i < length; i++) {
+            if (IERC20(poolTokens[i]).allowance(address(this), address(balancerVault)) == 0)
+                IERC20(poolTokens[i]).safeApprove(address(balancerVault), type(uint256).max);
+            if (weights[i] > weights[maxWeightTokenIndex]) maxWeightTokenIndex = i;
+            scalingFactors[i] = 10**(18 - IERC20Metadata(poolTokens[i]).decimals());
+        }
+
+        pools[poolAddress] = PoolData(
+            balancerPoolID,
+            poolTokens,
+            weights,
+            scalingFactors,
+            maxWeightTokenIndex,
+            uint8(length),
+            fee,
+            gauge,
+            balancerVault.getProtocolFeesCollector()
+        );
+
+        emit PoolWasAdded(poolAddress);
+    }
+
+    function removePool(address poolAddress) external onlyOwner {
+        PoolData memory pool = pools[poolAddress];
+        assert(pools[poolAddress].length != 0);
+
+        IERC20(poolAddress).approve(pool.gauge, 0);
+        delete pools[poolAddress];
+
+        emit PoolWasRemoved(poolAddress);
+    }
+
+    function harvest(address poolAddress) external {
+        PoolData memory pool = pools[poolAddress];
+        if (pool.length == 0) revert InexistentPool();
+
+        IGauge(pool.gauge).claim_rewards(address(this));
+
+        (address token, address vault) = VaultHelper.getBestVault(pool.tokens, manager);
+        // TODO check oracle
+        uint256 price = oracle.getPrice(bal, token, 1);
+        address dexPool = factory.pools(bal, token);
+        // TODO add discount
+        IPool(dexPool).createOrder(IERC20(bal).balanceOf(address(this)), price, vault, block.timestamp + 30 days);
+
+        // TODO add premium to the caller
+    }
+
+    function _modifyBalancesWithFees(address poolAddress, uint256[] memory balances, uint256[] memory normalizedWeights)
+        internal
+        view
+    {
+        PoolData memory pool = pools[poolAddress];
+
+        for (uint256 i = 0; i < pool.length; i++) balances[i] *= pool.scalingFactors[i];
+
+        uint256[] memory dueProtocolFeeAmounts = new uint256[](pool.length);
+        dueProtocolFeeAmounts[pool.maximumWeightIndex] = WeightedMath._calcDueTokenProtocolSwapFeeAmount(
+            balances[pool.maximumWeightIndex],
+            normalizedWeights[pool.maximumWeightIndex],
+            IBalancerPool(poolAddress).getLastInvariant(),
+            WeightedMath._calculateInvariant(normalizedWeights, balances),
+            IProtocolFeesCollector(pool.protocolFeeCollector).getSwapFeePercentage()
+        );
+
+        balances[pool.maximumWeightIndex] -= dueProtocolFeeAmounts[pool.maximumWeightIndex];
+    }
+
+    // Assumes balances are already upscaled and downscales them back together with balances
+    function _calculateExpectedBPTToExit(address poolAddress, uint256[] memory balances, uint256[] memory amountsOut)
+        internal
+        view
+        returns (uint256)
+    {
+        PoolData memory pool = pools[poolAddress];
+        uint256[] memory normalizedWeights = IBalancerPool(poolAddress).getNormalizedWeights();
+        _modifyBalancesWithFees(poolAddress, balances, normalizedWeights);
+
+        for (uint256 i = 0; i < pool.length; i++) amountsOut[i] *= pool.scalingFactors[i];
+
+        uint256 expectedBpt = WeightedMath._calcBptInGivenExactTokensOut(
+            balances,
+            normalizedWeights,
+            amountsOut,
+            IERC20(poolAddress).totalSupply(),
+            IBalancerPool(poolAddress).getSwapFeePercentage()
+        );
+        for (uint256 i = 0; i < pool.length; i++) {
+            amountsOut[i] /= pool.scalingFactors[i];
+            balances[i] /= pool.scalingFactors[i];
+        }
+        return expectedBpt;
+    }
+
+    // Assumes balances are already upscaled and downscales them back together with balances
+    function _calculateExpectedTokensFromBPT(
+        address poolAddress,
+        uint256[] memory balances,
+        uint256 amount,
+        uint256 totalSupply
+    ) internal view returns (uint256[] memory) {
+        PoolData memory pool = pools[poolAddress];
+        uint256[] memory normalizedWeights = IBalancerPool(poolAddress).getNormalizedWeights();
+        _modifyBalancesWithFees(poolAddress, balances, normalizedWeights);
+        uint256[] memory expectedTokens = WeightedMath._calcTokensOutGivenExactBptIn(balances, amount, totalSupply);
+
+        for (uint256 i = 0; i < pool.length; i++) {
+            expectedTokens[i] /= pool.scalingFactors[i];
+            balances[i] /= pool.scalingFactors[i];
+        }
+
+        return expectedTokens;
+    }
+}