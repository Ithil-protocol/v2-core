// SPDX-License-Identifier: BUSL-1.1
pragma solidity =0.8.17;

import { IERC20, SafeERC20 } from "@openzeppelin/contracts/token/ERC20/utils/SafeERC20.sol";
import { IOracle } from "../../interfaces/IOracle.sol";
import { IFactory } from "../../interfaces/external/dex/IFactory.sol";
import { IPool } from "../../interfaces/external/dex/IPool.sol";
import { IStargateRouter } from "../../interfaces/external/stargate/IStargateRouter.sol";
import { IStargateLPStaking, IStargatePool } from "../../interfaces/external/stargate/IStargateLPStaking.sol";
import { VaultHelper } from "../../libraries/VaultHelper.sol";
import { ConstantRateModel } from "../../irmodels/ConstantRateModel.sol";
import { DebitService } from "../DebitService.sol";
import { Service } from "../Service.sol";
import { Whitelisted } from "../Whitelisted.sol";

/// @title    StargateService contract
/// @author   Ithil
/// @notice   A service to perform leveraged lping on any Stargate pool
contract StargateService is Whitelisted, ConstantRateModel, DebitService {
    using SafeERC20 for IERC20;
    using SafeERC20 for IStargatePool;

    struct PoolData {
        uint16 poolID;
        uint256 stakingPoolID;
        address lpToken;
    }
    IStargateRouter public immutable stargateRouter;
    IStargateLPStaking public immutable stargateLPStaking;
    address public immutable stargate;
    mapping(address => PoolData) public pools;
    mapping(address => uint256) public totalDeposits;
    IOracle public immutable oracle;
    IFactory public immutable factory;

    event PoolWasAdded(address indexed token);
    event PoolWasRemoved(address indexed token);
    error InexistentPool();
    error AmountTooLow();
    error InsufficientAmountOut();

    constructor(
        address _manager,
        address _oracle,
<<<<<<< HEAD
        address _factory,
        address _stargateRouter,
        address _stargateLPStaking
    ) Service("StargateService", "STARGATE-SERVICE", _manager) {
=======
        address _stargateRouter,
        address _stargateLPStaking,
        uint256 _deadline
    ) Service("StargateService", "STARGATE-SERVICE", _manager, _deadline) {
>>>>>>> 4916ee83
        oracle = IOracle(_oracle);
        factory = IFactory(_factory);
        stargateRouter = IStargateRouter(_stargateRouter);
        stargateLPStaking = IStargateLPStaking(_stargateLPStaking);
        stargate = stargateLPStaking.stargate();
    }

    function _open(Agreement memory agreement, bytes memory /*data*/) internal override {
        if (pools[agreement.loans[0].token].poolID == 0) revert InexistentPool();

        PoolData memory pool = pools[agreement.loans[0].token];
        if (_expectedMintedTokens(agreement.loans[0].amount + agreement.loans[0].margin, pool.lpToken) == 0)
            revert AmountTooLow();
        stargateRouter.addLiquidity(pool.poolID, agreement.loans[0].amount + agreement.loans[0].margin, address(this));
        agreement.collaterals[0].amount = IERC20(pool.lpToken).balanceOf(address(this));

        stargateLPStaking.deposit(pool.stakingPoolID, agreement.collaterals[0].amount);
        // upon deposit you receive some STG tokens
    }

    function _close(uint256 /*tokenID*/, Agreement memory agreement, bytes memory data) internal override {
        PoolData memory pool = pools[agreement.loans[0].token];

        uint256 minAmountsOut = abi.decode(data, (uint256));
        uint256 initialBalance = IERC20(agreement.loans[0].token).balanceOf(address(this));
        stargateLPStaking.withdraw(pool.stakingPoolID, agreement.collaterals[0].amount);
        // upon withdrawal you receive some STG tokens

        stargateRouter.instantRedeemLocal(
            pools[agreement.loans[0].token].poolID,
            agreement.collaterals[0].amount,
            address(this)
        );

        if (IERC20(agreement.loans[0].token).balanceOf(address(this)) - initialBalance < minAmountsOut)
            revert InsufficientAmountOut();
    }

    function quote(Agreement memory agreement)
        public
        view
        override
        returns (uint256[] memory results, uint256[] memory)
    {
        PoolData memory pool = pools[agreement.loans[0].token];
        uint256 stg = stargateLPStaking.pendingStargate(pool.poolID, address(this));

        uint256[] memory fees = new uint256[](1);
        uint256[] memory quoted = new uint256[](1);
        quoted[0] = _expectedObtainedTokens(agreement.collaterals[0].amount, pool.lpToken);

        return (quoted, fees);
    }

    function addPool(address token, uint256 stakingPoolID) external onlyOwner {
        assert(token != address(0));

        (address lpToken, , , ) = stargateLPStaking.poolInfo(stakingPoolID);
        IStargatePool pool = IStargatePool(lpToken);
        // check that the token provided and staking pool ID are correct
        assert(token == pool.token());

        pools[token] = PoolData({ poolID: uint16(pool.poolId()), stakingPoolID: stakingPoolID, lpToken: lpToken });

        // Approval for the main token
        if (IERC20(token).allowance(address(this), address(stargateRouter)) == 0)
            IERC20(token).safeApprove(address(stargateRouter), type(uint256).max);
        // Approval for the lpToken
        if (pool.allowance(address(this), address(stargateLPStaking)) == 0)
            pool.safeApprove(address(stargateLPStaking), type(uint256).max);

        emit PoolWasAdded(token);
    }

    function removePool(address token) external onlyOwner {
        PoolData memory pool = pools[token];
        assert(pool.poolID != 0);

        delete pools[token];

        emit PoolWasRemoved(token);
    }

    function harvest(address poolToken) external {
        PoolData memory pool = pools[poolToken];
        if (pools[poolToken].poolID == 0) revert InexistentPool();

        address[] memory tokens = new address[](1);
        tokens[0] = poolToken;
        (address token, address vault) = VaultHelper.getBestVault(tokens, manager);

        stargateLPStaking.withdraw(pool.stakingPoolID, 0);

        // TODO check oracle
        uint256 price = oracle.getPrice(stargate, token, 1);
        address dexPool = factory.pools(stargate, token);
        // TODO add discount
        IPool(dexPool).createOrder(IERC20(stargate).balanceOf(address(this)), price, vault, block.timestamp + 30 days);

        // TODO add premium to the caller
    }

    function _expectedMintedTokens(uint256 amount, address lpToken) internal view returns (uint256 expected) {
        IStargatePool pool = IStargatePool(lpToken);

        uint256 amountSD = amount / pool.convertRate();
        uint256 mintFeeSD = (amountSD * pool.mintFeeBP()) / 10000;
        amountSD = amountSD - mintFeeSD;
        expected = (amountSD * pool.totalSupply()) / pool.totalLiquidity();
    }

    function _expectedObtainedTokens(uint256 amount, address lpToken) internal view returns (uint256 expected) {
        IStargatePool pool = IStargatePool(lpToken);

        uint256 amountSD = (amount * pool.totalLiquidity()) / pool.totalSupply();
        expected = amountSD * pool.convertRate();
    }
}
<|MERGE_RESOLUTION|>--- conflicted
+++ resolved
@@ -1,173 +1,167 @@
-// SPDX-License-Identifier: BUSL-1.1
-pragma solidity =0.8.17;
-
-import { IERC20, SafeERC20 } from "@openzeppelin/contracts/token/ERC20/utils/SafeERC20.sol";
-import { IOracle } from "../../interfaces/IOracle.sol";
-import { IFactory } from "../../interfaces/external/dex/IFactory.sol";
-import { IPool } from "../../interfaces/external/dex/IPool.sol";
-import { IStargateRouter } from "../../interfaces/external/stargate/IStargateRouter.sol";
-import { IStargateLPStaking, IStargatePool } from "../../interfaces/external/stargate/IStargateLPStaking.sol";
-import { VaultHelper } from "../../libraries/VaultHelper.sol";
-import { ConstantRateModel } from "../../irmodels/ConstantRateModel.sol";
-import { DebitService } from "../DebitService.sol";
-import { Service } from "../Service.sol";
-import { Whitelisted } from "../Whitelisted.sol";
-
-/// @title    StargateService contract
-/// @author   Ithil
-/// @notice   A service to perform leveraged lping on any Stargate pool
-contract StargateService is Whitelisted, ConstantRateModel, DebitService {
-    using SafeERC20 for IERC20;
-    using SafeERC20 for IStargatePool;
-
-    struct PoolData {
-        uint16 poolID;
-        uint256 stakingPoolID;
-        address lpToken;
-    }
-    IStargateRouter public immutable stargateRouter;
-    IStargateLPStaking public immutable stargateLPStaking;
-    address public immutable stargate;
-    mapping(address => PoolData) public pools;
-    mapping(address => uint256) public totalDeposits;
-    IOracle public immutable oracle;
-    IFactory public immutable factory;
-
-    event PoolWasAdded(address indexed token);
-    event PoolWasRemoved(address indexed token);
-    error InexistentPool();
-    error AmountTooLow();
-    error InsufficientAmountOut();
-
-    constructor(
-        address _manager,
-        address _oracle,
-<<<<<<< HEAD
-        address _factory,
-        address _stargateRouter,
-        address _stargateLPStaking
-    ) Service("StargateService", "STARGATE-SERVICE", _manager) {
-=======
-        address _stargateRouter,
-        address _stargateLPStaking,
-        uint256 _deadline
-    ) Service("StargateService", "STARGATE-SERVICE", _manager, _deadline) {
->>>>>>> 4916ee83
-        oracle = IOracle(_oracle);
-        factory = IFactory(_factory);
-        stargateRouter = IStargateRouter(_stargateRouter);
-        stargateLPStaking = IStargateLPStaking(_stargateLPStaking);
-        stargate = stargateLPStaking.stargate();
-    }
-
-    function _open(Agreement memory agreement, bytes memory /*data*/) internal override {
-        if (pools[agreement.loans[0].token].poolID == 0) revert InexistentPool();
-
-        PoolData memory pool = pools[agreement.loans[0].token];
-        if (_expectedMintedTokens(agreement.loans[0].amount + agreement.loans[0].margin, pool.lpToken) == 0)
-            revert AmountTooLow();
-        stargateRouter.addLiquidity(pool.poolID, agreement.loans[0].amount + agreement.loans[0].margin, address(this));
-        agreement.collaterals[0].amount = IERC20(pool.lpToken).balanceOf(address(this));
-
-        stargateLPStaking.deposit(pool.stakingPoolID, agreement.collaterals[0].amount);
-        // upon deposit you receive some STG tokens
-    }
-
-    function _close(uint256 /*tokenID*/, Agreement memory agreement, bytes memory data) internal override {
-        PoolData memory pool = pools[agreement.loans[0].token];
-
-        uint256 minAmountsOut = abi.decode(data, (uint256));
-        uint256 initialBalance = IERC20(agreement.loans[0].token).balanceOf(address(this));
-        stargateLPStaking.withdraw(pool.stakingPoolID, agreement.collaterals[0].amount);
-        // upon withdrawal you receive some STG tokens
-
-        stargateRouter.instantRedeemLocal(
-            pools[agreement.loans[0].token].poolID,
-            agreement.collaterals[0].amount,
-            address(this)
-        );
-
-        if (IERC20(agreement.loans[0].token).balanceOf(address(this)) - initialBalance < minAmountsOut)
-            revert InsufficientAmountOut();
-    }
-
-    function quote(Agreement memory agreement)
-        public
-        view
-        override
-        returns (uint256[] memory results, uint256[] memory)
-    {
-        PoolData memory pool = pools[agreement.loans[0].token];
-        uint256 stg = stargateLPStaking.pendingStargate(pool.poolID, address(this));
-
-        uint256[] memory fees = new uint256[](1);
-        uint256[] memory quoted = new uint256[](1);
-        quoted[0] = _expectedObtainedTokens(agreement.collaterals[0].amount, pool.lpToken);
-
-        return (quoted, fees);
-    }
-
-    function addPool(address token, uint256 stakingPoolID) external onlyOwner {
-        assert(token != address(0));
-
-        (address lpToken, , , ) = stargateLPStaking.poolInfo(stakingPoolID);
-        IStargatePool pool = IStargatePool(lpToken);
-        // check that the token provided and staking pool ID are correct
-        assert(token == pool.token());
-
-        pools[token] = PoolData({ poolID: uint16(pool.poolId()), stakingPoolID: stakingPoolID, lpToken: lpToken });
-
-        // Approval for the main token
-        if (IERC20(token).allowance(address(this), address(stargateRouter)) == 0)
-            IERC20(token).safeApprove(address(stargateRouter), type(uint256).max);
-        // Approval for the lpToken
-        if (pool.allowance(address(this), address(stargateLPStaking)) == 0)
-            pool.safeApprove(address(stargateLPStaking), type(uint256).max);
-
-        emit PoolWasAdded(token);
-    }
-
-    function removePool(address token) external onlyOwner {
-        PoolData memory pool = pools[token];
-        assert(pool.poolID != 0);
-
-        delete pools[token];
-
-        emit PoolWasRemoved(token);
-    }
-
-    function harvest(address poolToken) external {
-        PoolData memory pool = pools[poolToken];
-        if (pools[poolToken].poolID == 0) revert InexistentPool();
-
-        address[] memory tokens = new address[](1);
-        tokens[0] = poolToken;
-        (address token, address vault) = VaultHelper.getBestVault(tokens, manager);
-
-        stargateLPStaking.withdraw(pool.stakingPoolID, 0);
-
-        // TODO check oracle
-        uint256 price = oracle.getPrice(stargate, token, 1);
-        address dexPool = factory.pools(stargate, token);
-        // TODO add discount
-        IPool(dexPool).createOrder(IERC20(stargate).balanceOf(address(this)), price, vault, block.timestamp + 30 days);
-
-        // TODO add premium to the caller
-    }
-
-    function _expectedMintedTokens(uint256 amount, address lpToken) internal view returns (uint256 expected) {
-        IStargatePool pool = IStargatePool(lpToken);
-
-        uint256 amountSD = amount / pool.convertRate();
-        uint256 mintFeeSD = (amountSD * pool.mintFeeBP()) / 10000;
-        amountSD = amountSD - mintFeeSD;
-        expected = (amountSD * pool.totalSupply()) / pool.totalLiquidity();
-    }
-
-    function _expectedObtainedTokens(uint256 amount, address lpToken) internal view returns (uint256 expected) {
-        IStargatePool pool = IStargatePool(lpToken);
-
-        uint256 amountSD = (amount * pool.totalLiquidity()) / pool.totalSupply();
-        expected = amountSD * pool.convertRate();
-    }
-}
+// SPDX-License-Identifier: BUSL-1.1
+pragma solidity =0.8.17;
+
+import { IERC20, SafeERC20 } from "@openzeppelin/contracts/token/ERC20/utils/SafeERC20.sol";
+import { IOracle } from "../../interfaces/IOracle.sol";
+import { IFactory } from "../../interfaces/external/dex/IFactory.sol";
+import { IPool } from "../../interfaces/external/dex/IPool.sol";
+import { IStargateRouter } from "../../interfaces/external/stargate/IStargateRouter.sol";
+import { IStargateLPStaking, IStargatePool } from "../../interfaces/external/stargate/IStargateLPStaking.sol";
+import { VaultHelper } from "../../libraries/VaultHelper.sol";
+import { ConstantRateModel } from "../../irmodels/ConstantRateModel.sol";
+import { DebitService } from "../DebitService.sol";
+import { Service } from "../Service.sol";
+import { Whitelisted } from "../Whitelisted.sol";
+
+/// @title    StargateService contract
+/// @author   Ithil
+/// @notice   A service to perform leveraged lping on any Stargate pool
+contract StargateService is Whitelisted, ConstantRateModel, DebitService {
+    using SafeERC20 for IERC20;
+    using SafeERC20 for IStargatePool;
+
+    struct PoolData {
+        uint16 poolID;
+        uint256 stakingPoolID;
+        address lpToken;
+    }
+    IStargateRouter public immutable stargateRouter;
+    IStargateLPStaking public immutable stargateLPStaking;
+    address public immutable stargate;
+    mapping(address => PoolData) public pools;
+    mapping(address => uint256) public totalDeposits;
+    IOracle public immutable oracle;
+    IFactory public immutable factory;
+
+    event PoolWasAdded(address indexed token);
+    event PoolWasRemoved(address indexed token);
+    error InexistentPool();
+    error AmountTooLow();
+    error InsufficientAmountOut();
+
+    constructor(
+        address _manager,
+        address _oracle,
+        address _factory,
+        address _stargateRouter,
+        address _stargateLPStaking,
+        uint256 _deadline
+    ) Service("StargateService", "STARGATE-SERVICE", _manager, _deadline) {
+        oracle = IOracle(_oracle);
+        factory = IFactory(_factory);
+        stargateRouter = IStargateRouter(_stargateRouter);
+        stargateLPStaking = IStargateLPStaking(_stargateLPStaking);
+        stargate = stargateLPStaking.stargate();
+    }
+
+    function _open(Agreement memory agreement, bytes memory /*data*/) internal override {
+        if (pools[agreement.loans[0].token].poolID == 0) revert InexistentPool();
+
+        PoolData memory pool = pools[agreement.loans[0].token];
+        if (_expectedMintedTokens(agreement.loans[0].amount + agreement.loans[0].margin, pool.lpToken) == 0)
+            revert AmountTooLow();
+        stargateRouter.addLiquidity(pool.poolID, agreement.loans[0].amount + agreement.loans[0].margin, address(this));
+        agreement.collaterals[0].amount = IERC20(pool.lpToken).balanceOf(address(this));
+
+        stargateLPStaking.deposit(pool.stakingPoolID, agreement.collaterals[0].amount);
+        // upon deposit you receive some STG tokens
+    }
+
+    function _close(uint256 /*tokenID*/, Agreement memory agreement, bytes memory data) internal override {
+        PoolData memory pool = pools[agreement.loans[0].token];
+
+        uint256 minAmountsOut = abi.decode(data, (uint256));
+        uint256 initialBalance = IERC20(agreement.loans[0].token).balanceOf(address(this));
+        stargateLPStaking.withdraw(pool.stakingPoolID, agreement.collaterals[0].amount);
+        // upon withdrawal you receive some STG tokens
+
+        stargateRouter.instantRedeemLocal(
+            pools[agreement.loans[0].token].poolID,
+            agreement.collaterals[0].amount,
+            address(this)
+        );
+
+        if (IERC20(agreement.loans[0].token).balanceOf(address(this)) - initialBalance < minAmountsOut)
+            revert InsufficientAmountOut();
+    }
+
+    function quote(Agreement memory agreement)
+        public
+        view
+        override
+        returns (uint256[] memory results, uint256[] memory)
+    {
+        PoolData memory pool = pools[agreement.loans[0].token];
+        uint256 stg = stargateLPStaking.pendingStargate(pool.poolID, address(this));
+
+        uint256[] memory fees = new uint256[](1);
+        uint256[] memory quoted = new uint256[](1);
+        quoted[0] = _expectedObtainedTokens(agreement.collaterals[0].amount, pool.lpToken);
+
+        return (quoted, fees);
+    }
+
+    function addPool(address token, uint256 stakingPoolID) external onlyOwner {
+        assert(token != address(0));
+
+        (address lpToken, , , ) = stargateLPStaking.poolInfo(stakingPoolID);
+        IStargatePool pool = IStargatePool(lpToken);
+        // check that the token provided and staking pool ID are correct
+        assert(token == pool.token());
+
+        pools[token] = PoolData({ poolID: uint16(pool.poolId()), stakingPoolID: stakingPoolID, lpToken: lpToken });
+
+        // Approval for the main token
+        if (IERC20(token).allowance(address(this), address(stargateRouter)) == 0)
+            IERC20(token).safeApprove(address(stargateRouter), type(uint256).max);
+        // Approval for the lpToken
+        if (pool.allowance(address(this), address(stargateLPStaking)) == 0)
+            pool.safeApprove(address(stargateLPStaking), type(uint256).max);
+
+        emit PoolWasAdded(token);
+    }
+
+    function removePool(address token) external onlyOwner {
+        PoolData memory pool = pools[token];
+        assert(pool.poolID != 0);
+
+        delete pools[token];
+
+        emit PoolWasRemoved(token);
+    }
+
+    function harvest(address poolToken) external {
+        PoolData memory pool = pools[poolToken];
+        if (pools[poolToken].poolID == 0) revert InexistentPool();
+
+        address[] memory tokens = new address[](1);
+        tokens[0] = poolToken;
+        (address token, address vault) = VaultHelper.getBestVault(tokens, manager);
+
+        stargateLPStaking.withdraw(pool.stakingPoolID, 0);
+
+        // TODO check oracle
+        uint256 price = oracle.getPrice(stargate, token, 1);
+        address dexPool = factory.pools(stargate, token);
+        // TODO add discount
+        IPool(dexPool).createOrder(IERC20(stargate).balanceOf(address(this)), price, vault, block.timestamp + 30 days);
+
+        // TODO add premium to the caller
+    }
+
+    function _expectedMintedTokens(uint256 amount, address lpToken) internal view returns (uint256 expected) {
+        IStargatePool pool = IStargatePool(lpToken);
+
+        uint256 amountSD = amount / pool.convertRate();
+        uint256 mintFeeSD = (amountSD * pool.mintFeeBP()) / 10000;
+        amountSD = amountSD - mintFeeSD;
+        expected = (amountSD * pool.totalSupply()) / pool.totalLiquidity();
+    }
+
+    function _expectedObtainedTokens(uint256 amount, address lpToken) internal view returns (uint256 expected) {
+        IStargatePool pool = IStargatePool(lpToken);
+
+        uint256 amountSD = (amount * pool.totalLiquidity()) / pool.totalSupply();
+        expected = amountSD * pool.convertRate();
+    }
+}