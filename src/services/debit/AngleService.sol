--- conflicted
+++ resolved
@@ -34,15 +34,9 @@
         agEur.approve(address(stEur), type(uint256).max);
     }
 
-<<<<<<< HEAD
     function _open(Agreement memory agreement, bytes memory /*data*/) internal override {
-        if (agreement.loans.length != 1) revert InvalidArguments();
-        if (agreement.collaterals.length != 1) revert InvalidArguments();
-=======
-    function _open(Agreement memory agreement, bytes memory /*data*/) internal override onlyWhitelisted {
         if (agreement.loans.length != 1) revert InvalidParams();
         if (agreement.collaterals.length != 1) revert InvalidParams();
->>>>>>> 2f9668da
         if (agreement.loans[0].token != address(agEur)) revert IncorrectProvidedToken();
         if (agreement.collaterals[0].token != address(stEur)) revert IncorrectObtainedToken();
 
