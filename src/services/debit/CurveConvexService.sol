--- conflicted
+++ resolved
@@ -1,183 +1,184 @@
-// SPDX-License-Identifier: BUSL-1.1
-pragma solidity =0.8.17;
-
-import { IERC20, SafeERC20 } from "@openzeppelin/contracts/token/ERC20/utils/SafeERC20.sol";
-import { IOracle } from "../../interfaces/IOracle.sol";
-import { IFactory } from "../../interfaces/external/dex/IFactory.sol";
-import { IPool } from "../../interfaces/external/dex/IPool.sol";
-import { ICurvePool } from "../../interfaces/external/curve/ICurvePool.sol";
-import { IConvexBooster } from "../../interfaces/external/convex/IConvexBooster.sol";
-import { IBaseRewardPool } from "../../interfaces/external/convex/IBaseRewardPool.sol";
-import { GeneralMath } from "../../libraries/GeneralMath.sol";
-import { CurveHelper } from "../../libraries/CurveHelper.sol";
-import { VaultHelper } from "../../libraries/VaultHelper.sol";
-import { ConstantRateModel } from "../../irmodels/ConstantRateModel.sol";
-import { DebitService } from "../DebitService.sol";
-import { Service } from "../Service.sol";
-import { Whitelisted } from "../Whitelisted.sol";
-
-/// @title    CurveConvexService contract
-/// @author   Ithil
-/// @notice   A service to perform leveraged lping on any Curve pool plus staking on Convex
-contract CurveConvexService is Whitelisted, ConstantRateModel, DebitService {
-    using GeneralMath for uint256;
-    using SafeERC20 for IERC20;
-
-    struct PoolData {
-        address curve; // Curve pool address
-        uint256 convex; // Convex pool ID
-        IBaseRewardPool baseRewardPool; // Convex rewards pool
-        address[] tokens;
-        address[] rewardTokens; // Incentive tokens given by Curve
-    }
-
-    event PoolWasAdded(address indexed curvePool, uint256 indexed convexPid);
-    event PoolWasRemoved(address indexed curvePool, uint256 indexed convexPid);
-
-    error InexistentPool();
-    error TokenIndexMismatch();
-    error ConvexStakingFailed();
-
-    mapping(address => PoolData) public pools;
-    IConvexBooster internal immutable booster;
-    address internal immutable crv;
-    address internal immutable cvx;
-    IOracle public immutable oracle;
-    IFactory public immutable factory;
-
-<<<<<<< HEAD
-    constructor(address _manager, address _oracle, address _factory, address _booster, address _crv, address _cvx)
-        Service("CurveConvexService", "CURVECONVEX-SERVICE", _manager)
-=======
-    constructor(address _manager, address _oracle, address _booster, address _crv, address _cvx, uint256 _deadline)
-        Service("CurveConvexService", "CURVECONVEX-SERVICE", _manager, _deadline)
->>>>>>> 4916ee83
-    {
-        oracle = IOracle(_oracle);
-        factory = IFactory(_factory);
-        booster = IConvexBooster(_booster);
-        cvx = _cvx;
-        crv = _crv;
-    }
-
-    function _open(Agreement memory agreement, bytes memory /*data*/) internal override {
-        PoolData memory pool = pools[agreement.collaterals[0].token];
-        if (pool.tokens.length == 0) revert InexistentPool();
-
-        CurveHelper.deposit(pool.curve, agreement);
-
-        agreement.collaterals[0].amount = IERC20(agreement.collaterals[0].token).balanceOf(address(this));
-
-        if (!booster.deposit(pool.convex, agreement.collaterals[0].amount)) revert ConvexStakingFailed();
-    }
-
-    function _close(uint256 /*tokenID*/, Agreement memory agreement, bytes memory data) internal override {
-        PoolData memory pool = pools[agreement.collaterals[0].token];
-
-        pool.baseRewardPool.withdraw(agreement.collaterals[0].amount, false);
-
-        CurveHelper.withdraw(pool.curve, agreement, data);
-
-        // transfer spurious reward tokens to the user
-        IConvexBooster.PoolInfo memory poolInfo = booster.poolInfo(pool.convex);
-        pool.baseRewardPool.getReward(address(this));
-        // Total base rewards token
-        // TODO check if they are 1:1 with base LP Curve tokens, this is the sum of all collaterals
-        uint256 totalOwnership = IERC20(poolInfo.rewards).balanceOf(address(this));
-
-        for (uint8 i = 0; i < pool.rewardTokens.length; i++) {
-            IERC20 token = IERC20(pool.rewardTokens[i]);
-
-            token.safeTransfer(
-                msg.sender,
-                token.balanceOf(address(this)).safeMulDiv(agreement.collaterals[0].amount, totalOwnership)
-            );
-        }
-    }
-
-    function quote(Agreement memory agreement) public view override returns (uint256[] memory, uint256[] memory) {
-        PoolData memory pool = pools[agreement.collaterals[0].token];
-
-        uint256[] memory quoted = new uint256[](agreement.loans.length);
-        uint256[] memory fees = new uint256[](agreement.loans.length);
-        uint256[] memory balances = CurveHelper.getBalances(pool.curve, agreement.loans.length);
-        for (uint256 index = 0; index < agreement.loans.length; index++) {
-            // This is literally Curve's code, therefore we do NOT use GeneralMath
-            quoted[index] =
-                (balances[index] * agreement.collaterals[0].amount) /
-                IERC20(agreement.collaterals[0].token).totalSupply();
-        }
-
-        return (quoted, fees);
-    }
-
-    function addPool(address curvePool, uint256 convexPid, address[] calldata tokens) external onlyOwner {
-        IConvexBooster.PoolInfo memory poolInfo = booster.poolInfo(convexPid);
-        assert(!poolInfo.shutdown);
-
-        ICurvePool curve = ICurvePool(curvePool);
-        uint256 length = tokens.length;
-        for (uint256 i = 0; i < length; i++) {
-            try curve.coins(i) returns (address tkn) {
-                assert(tkn == tokens[i]);
-            } catch {
-                int128 j = int128(uint128(i));
-                assert(curve.coins(j) == tokens[i]);
-            }
-
-            // Allow Curve pool to take tokens
-            IERC20(tokens[i]).safeApprove(curvePool, type(uint256).max);
-        }
-
-        // Allow Convex to take Curve LP tokens
-        IERC20(poolInfo.lptoken).safeApprove(address(booster), type(uint256).max);
-
-        // Add reward tokens
-        IBaseRewardPool rewardPool = IBaseRewardPool(poolInfo.rewards);
-        length = rewardPool.rewardLength();
-        address[] memory rewardTokens = new address[](length);
-        for (uint256 i = 0; i < length; i++) rewardTokens[i] = rewardPool.rewards(i);
-
-        pools[poolInfo.lptoken] = PoolData(curvePool, convexPid, rewardPool, tokens, rewardTokens);
-
-        emit PoolWasAdded(curvePool, convexPid);
-    }
-
-    function removePool(address token) external onlyOwner {
-        PoolData memory pool = pools[token];
-        if (pool.tokens.length == 0) revert InexistentPool();
-
-        uint256 length = pool.tokens.length;
-        for (uint256 i = 0; i < length; i++) {
-            // Remove Curve pool allowance
-            IERC20(pool.tokens[i]).approve(pool.curve, 0);
-        }
-
-        delete pools[token];
-
-        emit PoolWasRemoved(pool.curve, pool.convex);
-    }
-
-    function harvest(address token) external {
-        PoolData memory pool = pools[token];
-        if (pool.tokens.length == 0) revert InexistentPool();
-
-        pool.baseRewardPool.getReward(address(this));
-
-        (address token, address vault) = VaultHelper.getBestVault(pool.tokens, manager);
-
-        // TODO check oracle
-        uint256 price = oracle.getPrice(crv, token, 1);
-        address dexPool = factory.pools(crv, token);
-        // TODO add discount
-        IPool(dexPool).createOrder(IERC20(crv).balanceOf(address(this)), price, vault, block.timestamp + 30 days);
-
-        // TODO check oracle
-        price = oracle.getPrice(cvx, token, 1);
-        dexPool = factory.pools(cvx, token);
-        // TODO add discount
-        IPool(dexPool).createOrder(IERC20(cvx).balanceOf(address(this)), price, vault, block.timestamp + 30 days);
-
-        // TODO add premium to the caller
-    }
-}
+// SPDX-License-Identifier: BUSL-1.1
+pragma solidity =0.8.17;
+
+import { IERC20, SafeERC20 } from "@openzeppelin/contracts/token/ERC20/utils/SafeERC20.sol";
+import { IOracle } from "../../interfaces/IOracle.sol";
+import { IFactory } from "../../interfaces/external/dex/IFactory.sol";
+import { IPool } from "../../interfaces/external/dex/IPool.sol";
+import { ICurvePool } from "../../interfaces/external/curve/ICurvePool.sol";
+import { IConvexBooster } from "../../interfaces/external/convex/IConvexBooster.sol";
+import { IBaseRewardPool } from "../../interfaces/external/convex/IBaseRewardPool.sol";
+import { GeneralMath } from "../../libraries/GeneralMath.sol";
+import { CurveHelper } from "../../libraries/CurveHelper.sol";
+import { VaultHelper } from "../../libraries/VaultHelper.sol";
+import { ConstantRateModel } from "../../irmodels/ConstantRateModel.sol";
+import { DebitService } from "../DebitService.sol";
+import { Service } from "../Service.sol";
+import { Whitelisted } from "../Whitelisted.sol";
+
+/// @title    CurveConvexService contract
+/// @author   Ithil
+/// @notice   A service to perform leveraged lping on any Curve pool plus staking on Convex
+contract CurveConvexService is Whitelisted, ConstantRateModel, DebitService {
+    using GeneralMath for uint256;
+    using SafeERC20 for IERC20;
+
+    struct PoolData {
+        address curve; // Curve pool address
+        uint256 convex; // Convex pool ID
+        IBaseRewardPool baseRewardPool; // Convex rewards pool
+        address[] tokens;
+        address[] rewardTokens; // Incentive tokens given by Curve
+    }
+
+    event PoolWasAdded(address indexed curvePool, uint256 indexed convexPid);
+    event PoolWasRemoved(address indexed curvePool, uint256 indexed convexPid);
+
+    error InexistentPool();
+    error TokenIndexMismatch();
+    error ConvexStakingFailed();
+
+    mapping(address => PoolData) public pools;
+    IConvexBooster internal immutable booster;
+    address internal immutable crv;
+    address internal immutable cvx;
+    IOracle public immutable oracle;
+    IFactory public immutable factory;
+
+    constructor(
+        address _manager,
+        address _oracle,
+        address _factory,
+        address _booster,
+        address _crv,
+        address _cvx,
+        uint256 _deadline
+    ) Service("CurveConvexService", "CURVECONVEX-SERVICE", _manager, _deadline) {
+        oracle = IOracle(_oracle);
+        factory = IFactory(_factory);
+        booster = IConvexBooster(_booster);
+        cvx = _cvx;
+        crv = _crv;
+    }
+
+    function _open(Agreement memory agreement, bytes memory /*data*/) internal override {
+        PoolData memory pool = pools[agreement.collaterals[0].token];
+        if (pool.tokens.length == 0) revert InexistentPool();
+
+        CurveHelper.deposit(pool.curve, agreement);
+
+        agreement.collaterals[0].amount = IERC20(agreement.collaterals[0].token).balanceOf(address(this));
+
+        if (!booster.deposit(pool.convex, agreement.collaterals[0].amount)) revert ConvexStakingFailed();
+    }
+
+    function _close(uint256 /*tokenID*/, Agreement memory agreement, bytes memory data) internal override {
+        PoolData memory pool = pools[agreement.collaterals[0].token];
+
+        pool.baseRewardPool.withdraw(agreement.collaterals[0].amount, false);
+
+        CurveHelper.withdraw(pool.curve, agreement, data);
+
+        // transfer spurious reward tokens to the user
+        IConvexBooster.PoolInfo memory poolInfo = booster.poolInfo(pool.convex);
+        pool.baseRewardPool.getReward(address(this));
+        // Total base rewards token
+        // TODO check if they are 1:1 with base LP Curve tokens, this is the sum of all collaterals
+        uint256 totalOwnership = IERC20(poolInfo.rewards).balanceOf(address(this));
+
+        for (uint8 i = 0; i < pool.rewardTokens.length; i++) {
+            IERC20 token = IERC20(pool.rewardTokens[i]);
+
+            token.safeTransfer(
+                msg.sender,
+                token.balanceOf(address(this)).safeMulDiv(agreement.collaterals[0].amount, totalOwnership)
+            );
+        }
+    }
+
+    function quote(Agreement memory agreement) public view override returns (uint256[] memory, uint256[] memory) {
+        PoolData memory pool = pools[agreement.collaterals[0].token];
+
+        uint256[] memory quoted = new uint256[](agreement.loans.length);
+        uint256[] memory fees = new uint256[](agreement.loans.length);
+        uint256[] memory balances = CurveHelper.getBalances(pool.curve, agreement.loans.length);
+        for (uint256 index = 0; index < agreement.loans.length; index++) {
+            // This is literally Curve's code, therefore we do NOT use GeneralMath
+            quoted[index] =
+                (balances[index] * agreement.collaterals[0].amount) /
+                IERC20(agreement.collaterals[0].token).totalSupply();
+        }
+
+        return (quoted, fees);
+    }
+
+    function addPool(address curvePool, uint256 convexPid, address[] calldata tokens) external onlyOwner {
+        IConvexBooster.PoolInfo memory poolInfo = booster.poolInfo(convexPid);
+        assert(!poolInfo.shutdown);
+
+        ICurvePool curve = ICurvePool(curvePool);
+        uint256 length = tokens.length;
+        for (uint256 i = 0; i < length; i++) {
+            try curve.coins(i) returns (address tkn) {
+                assert(tkn == tokens[i]);
+            } catch {
+                int128 j = int128(uint128(i));
+                assert(curve.coins(j) == tokens[i]);
+            }
+
+            // Allow Curve pool to take tokens
+            IERC20(tokens[i]).safeApprove(curvePool, type(uint256).max);
+        }
+
+        // Allow Convex to take Curve LP tokens
+        IERC20(poolInfo.lptoken).safeApprove(address(booster), type(uint256).max);
+
+        // Add reward tokens
+        IBaseRewardPool rewardPool = IBaseRewardPool(poolInfo.rewards);
+        length = rewardPool.rewardLength();
+        address[] memory rewardTokens = new address[](length);
+        for (uint256 i = 0; i < length; i++) rewardTokens[i] = rewardPool.rewards(i);
+
+        pools[poolInfo.lptoken] = PoolData(curvePool, convexPid, rewardPool, tokens, rewardTokens);
+
+        emit PoolWasAdded(curvePool, convexPid);
+    }
+
+    function removePool(address token) external onlyOwner {
+        PoolData memory pool = pools[token];
+        if (pool.tokens.length == 0) revert InexistentPool();
+
+        uint256 length = pool.tokens.length;
+        for (uint256 i = 0; i < length; i++) {
+            // Remove Curve pool allowance
+            IERC20(pool.tokens[i]).approve(pool.curve, 0);
+        }
+
+        delete pools[token];
+
+        emit PoolWasRemoved(pool.curve, pool.convex);
+    }
+
+    function harvest(address token) external {
+        PoolData memory pool = pools[token];
+        if (pool.tokens.length == 0) revert InexistentPool();
+
+        pool.baseRewardPool.getReward(address(this));
+
+        (address token, address vault) = VaultHelper.getBestVault(pool.tokens, manager);
+
+        // TODO check oracle
+        uint256 price = oracle.getPrice(crv, token, 1);
+        address dexPool = factory.pools(crv, token);
+        // TODO add discount
+        IPool(dexPool).createOrder(IERC20(crv).balanceOf(address(this)), price, vault, block.timestamp + 30 days);
+
+        // TODO check oracle
+        price = oracle.getPrice(cvx, token, 1);
+        dexPool = factory.pools(cvx, token);
+        // TODO add discount
+        IPool(dexPool).createOrder(IERC20(cvx).balanceOf(address(this)), price, vault, block.timestamp + 30 days);
+
+        // TODO add premium to the caller
+    }
+}