--- conflicted
+++ resolved
@@ -1,18 +1,6 @@
 // SPDX-License-Identifier: BUSL-1.1
 pragma solidity =0.8.18;
 
-<<<<<<< HEAD
-import {IERC20, SafeERC20} from "@openzeppelin/contracts/token/ERC20/utils/SafeERC20.sol";
-import {IERC20Metadata} from "@openzeppelin/contracts/token/ERC20/extensions/IERC20Metadata.sol";
-import {ERC20} from "@openzeppelin/contracts/token/ERC20/ERC20.sol";
-import {IVault} from "../../interfaces/IVault.sol";
-import {IOracle} from "../../interfaces/IOracle.sol";
-import {IFactory} from "../../interfaces/external/wizardex/IFactory.sol";
-import {IPool} from "../../interfaces/external/wizardex/IPool.sol";
-import {Whitelisted} from "../Whitelisted.sol";
-import {Service} from "../Service.sol";
-import {VeIthil} from "../../VeIthil.sol";
-=======
 import { IERC20, SafeERC20 } from "@openzeppelin/contracts/token/ERC20/utils/SafeERC20.sol";
 import { IERC20Metadata } from "@openzeppelin/contracts/token/ERC20/extensions/IERC20Metadata.sol";
 import { ERC20 } from "@openzeppelin/contracts/token/ERC20/ERC20.sol";
@@ -23,7 +11,6 @@
 import { Whitelisted } from "../Whitelisted.sol";
 import { Service } from "../Service.sol";
 import { VeIthil } from "../../VeIthil.sol";
->>>>>>> 4f418063
 
 /// @title    FeeCollectorService contract
 /// @author   Ithil
@@ -62,11 +49,6 @@
 
     // Since the maximum lock is 1 year, the deadline is 1 year + one month
     // (By convention, a month is 30 days, therefore the actual deadline is 5 or 6 days less)
-<<<<<<< HEAD
-    constructor(address _manager, address _weth, uint256 _feePercentage, address _oracle, address _dex)
-        Service("FeeCollector", "FEE-COLLECTOR", _manager, 13 * 30 * 86400)
-    {
-=======
     constructor(
         address _manager,
         address _weth,
@@ -74,7 +56,6 @@
         address _oracle,
         address _dex
     ) Service("FeeCollector", "FEE-COLLECTOR", _manager, 13 * 30 * 86400) {
->>>>>>> 4f418063
         veToken = new VeIthil();
 
         weth = IERC20(_weth);
@@ -124,12 +105,8 @@
 
         // Collateral is equal to the amount of veTokens to mint
         agreement.collaterals[0].amount =
-<<<<<<< HEAD
-            (agreement.loans[0].margin * (_rewards[monthsLocked] * weights[agreement.loans[0].token])) / 1e36;
-=======
             (agreement.loans[0].margin * (_rewards[monthsLocked] * weights[agreement.loans[0].token])) /
             1e36;
->>>>>>> 4f418063
 
         // we assign a virtual deposit of v * A / S, __afterwards__ we update the total deposits
         virtualDeposit[id] = totalAssets == 0
@@ -142,11 +119,7 @@
         IERC20(agreement.loans[0].token).safeTransferFrom(msg.sender, address(this), agreement.loans[0].margin);
     }
 
-<<<<<<< HEAD
-    function _close(uint256 tokenID, Agreement memory agreement, bytes memory /*data*/ ) internal override {
-=======
     function _close(uint256 tokenID, Agreement memory agreement, bytes memory /*data*/) internal override {
->>>>>>> 4f418063
         // The position can be closed only after the locking period
         if (block.timestamp < agreement.createdAt + deadline - 30 * 86400) revert BeforeExpiry();
         uint256 totalWithdraw = (totalAssets() * agreement.collaterals[0].amount) / veToken.totalSupply();
@@ -174,13 +147,8 @@
         // Subtracting the virtual deposit we get the weth part: this is the weth the user is entitled to
         uint256 toTransfer = totalWithdraw - virtualDeposit[tokenId];
         // we update the virtual deposit, and the total ones, so to mock a re-deposit after withdraw
-<<<<<<< HEAD
-        uint256 newVirtualDeposit = (agreement.collaterals[0].amount * (totalAssets - totalWithdraw))
-            / (totalSupply - agreement.collaterals[0].amount);
-=======
         uint256 newVirtualDeposit = (agreement.collaterals[0].amount * (totalAssets - totalWithdraw)) /
             (totalSupply - agreement.collaterals[0].amount);
->>>>>>> 4f418063
         totalVirtualDeposits = totalVirtualDeposits - virtualDeposit[tokenId] + newVirtualDeposit;
         virtualDeposit[tokenId] = newVirtualDeposit;
 
@@ -202,11 +170,7 @@
 
     function _harvestFees(address token) internal returns (uint256, address) {
         IVault vault = IVault(manager.vaults(token));
-<<<<<<< HEAD
-        (uint256 profits, uint256 losses,, uint256 latestRepay) = vault.getFeeStatus();
-=======
         (uint256 profits, uint256 losses, , uint256 latestRepay) = vault.getFeeStatus();
->>>>>>> 4f418063
         if (latestRepay <= latestHarvest[token]) revert Throttled();
         if (profits <= losses) revert InsufficientProfits();
         latestHarvest[token] = block.timestamp;
@@ -222,11 +186,7 @@
         uint256[] memory amounts = new uint256[](tokens.length);
         uint256[] memory prices = new uint256[](tokens.length);
         for (uint256 i = 0; i < tokens.length; i++) {
-<<<<<<< HEAD
-            (uint256 amount,) = _harvestFees(tokens[i]);
-=======
             (uint256 amount, ) = _harvestFees(tokens[i]);
->>>>>>> 4f418063
             amounts[i] = amount;
 
             // Swap if not WETH
@@ -234,13 +194,8 @@
                 // TODO check assumption: all pools will have same the tick
                 IPool pool = IPool(dex.pools(tokens[i], address(weth), 5));
                 // We allow for a 10% discount in the price
-<<<<<<< HEAD
-                uint256 price =
-                    (oracle.getPrice(address(weth), tokens[i], IERC20Metadata(tokens[i]).decimals()) * 9) / 10;
-=======
                 uint256 price = (oracle.getPrice(address(weth), tokens[i], IERC20Metadata(tokens[i]).decimals()) * 9) /
                     10;
->>>>>>> 4f418063
                 prices[i] = price;
                 IERC20(tokens[i]).approve(address(pool), amount);
                 pool.createOrder(amount, price, address(this), block.timestamp + 3600);
