// SPDX-License-Identifier: BUSL-1.1
pragma solidity =0.8.18;

import { IERC20, SafeERC20 } from "@openzeppelin/contracts/token/ERC20/utils/SafeERC20.sol";
import { IERC20Metadata } from "@openzeppelin/contracts/token/ERC20/extensions/IERC20Metadata.sol";
import { ERC20 } from "@openzeppelin/contracts/token/ERC20/ERC20.sol";
import { IVault } from "../../interfaces/IVault.sol";
<<<<<<< HEAD
import { IOracle } from "../../interfaces/IOracle.sol";
import { IFactory } from "../../interfaces/external/wizardex/IFactory.sol";
import { IPool } from "../../interfaces/external/wizardex/IPool.sol";
import { GeneralMath } from "../../libraries/GeneralMath.sol";
=======
>>>>>>> 8f853e0b
import { Whitelisted } from "../Whitelisted.sol";
import { Service } from "../Service.sol";
import { VeIthil } from "../../VeIthil.sol";

/// @title    FeeCollectorService contract
/// @author   Ithil
/// @notice   A service to perform leveraged staking on any Aave markets
contract FeeCollectorService is Service {
    using SafeERC20 for IERC20;

    // Percentage of fees which can be harvested. Only locked fees can be harvested
    uint256 public immutable feePercentage;
    IERC20 public immutable weth;
    VeIthil public immutable veToken;
    IOracle public immutable oracle;
    IFactory public immutable dex;

    // weights for different tokens, 0 => not supported
    // assumes 18 digit fixed point math
    mapping(address => uint256) public weights;
    // Locking of the position in seconds
    mapping(uint256 => uint256) public locktimes;
    // Necessary to avoid a double harvest: harvesting is allowed only once after each repay
    mapping(address => uint256) public latestHarvest;
    // Necessary to properly distribute fees and prevent snatching
    uint256 public totalLoans;
    // 2^((n+1)/12) with 18 digit fixed point
    uint64[] internal _rewards;

    event TokenWeightWasChanged(address indexed token, uint256 weight);

    error Throttled();
    error InsufficientProfits();
    error ZeroLoan();
    error BeforeExpiry();
    error ZeroAmount();
    error UnsupportedToken();
    error MaxLockExceeded();

<<<<<<< HEAD
    constructor(address _manager, address _weth, uint256 _feePercentage, address _oracle, address _dex)
        Service("FeeCollector", "FEE-COLLECTOR", _manager, type(uint256).max)
    {
=======
    constructor(
        address _manager,
        address _weth,
        uint256 _feePercentage
    ) Service("FeeCollector", "FEE-COLLECTOR", _manager, type(uint256).max) {
        weth = IERC20(_weth);
>>>>>>> 8f853e0b
        veToken = new VeIthil();

        weth = IERC20(_weth);
        oracle = IOracle(_oracle);
        dex = IFactory(_dex);

        feePercentage = _feePercentage;
        _rewards = new uint64[](12);
        _rewards[0] = 1059463094359295265;
        _rewards[1] = 1122462048309372981;
        _rewards[2] = 1189207115002721067;
        _rewards[3] = 1259921049894873165;
        _rewards[4] = 1334839854170034365;
        _rewards[5] = 1414213562373095049;
        _rewards[6] = 1498307076876681499;
        _rewards[7] = 1587401051968199475;
        _rewards[8] = 1681792830507429086;
        _rewards[9] = 1781797436280678609;
        _rewards[10] = 1887748625363386993;
        _rewards[11] = 2000000000000000000;
    }

    modifier expired(uint256 tokenId) {
        if (agreements[tokenId].createdAt + locktimes[tokenId] * 86400 * 30 > block.timestamp) revert BeforeExpiry();
        _;
    }

    function setTokenWeight(address token, uint256 weight) external onlyOwner {
        weights[token] = weight;

        emit TokenWeightWasChanged(token, weight);
    }

    // Weth weight is the same as virtual balance rather than balance
    // In this way, who locks for more time has right to more shares
    function totalAssets() public view returns (uint256) {
        return veToken.totalSupply() + weth.balanceOf(address(this));
    }

    function _open(Agreement memory agreement, bytes memory data) internal override {
        if (agreement.loans[0].margin == 0) revert ZeroAmount();
        if (weights[agreement.loans[0].token] == 0) revert UnsupportedToken();
        // Update collateral using ERC4626 formula
        uint256 assets = totalAssets();
        agreement.loans[0].amount = assets == 0
            ? agreement.loans[0].margin
            : (agreement.loans[0].margin * totalLoans) / assets;
        // Apply reward based on lock
        uint256 monthsLocked = abi.decode(data, (uint256));
        if (monthsLocked > 11) revert MaxLockExceeded();
        agreement.loans[0].amount =
            (agreement.loans[0].amount * (_rewards[monthsLocked] * weights[agreement.loans[0].token])) /
            1e36;
        // Total loans is updated
        // We must be sure it's positive, otherwise division by zero would make the position impossible to close
        if (agreement.loans[0].amount == 0) revert ZeroLoan();
        totalLoans += agreement.loans[0].amount;
        // Collateral is equal to the amount of veTokens to mint
        agreement.collaterals[0].amount =
            (agreement.loans[0].margin * (_rewards[monthsLocked] * weights[agreement.loans[0].token])) /
            1e36;
        veToken.mint(msg.sender, agreement.collaterals[0].amount);
        // register locktime
        locktimes[id] = monthsLocked + 1;
        // Deposit Ithil
        IERC20(agreement.loans[0].token).safeTransferFrom(msg.sender, address(this), agreement.loans[0].margin);
    }

    function _close(
        uint256 tokenID,
        Agreement memory agreement,
        bytes memory /*data*/
    ) internal override expired(tokenID) {
        uint256 totalWithdraw = (totalAssets() * agreement.loans[0].amount) / totalLoans;
        totalLoans -= agreement.loans[0].amount;
        veToken.burn(msg.sender, agreement.collaterals[0].amount);
        // give back Ithil tokens
        IERC20(agreement.loans[0].token).safeTransfer(msg.sender, agreement.loans[0].margin);
        // Transfer weth
        if (totalWithdraw > agreement.collaterals[0].amount)
            weth.safeTransfer(msg.sender, totalWithdraw - agreement.collaterals[0].amount);
    }

    function withdrawFees(uint256 tokenId) external returns (uint256) {
        if (ownerOf(tokenId) != msg.sender) revert RestrictedAccess();
        Agreement memory agreement = agreements[tokenId];
        // This is the total withdrawable, consisting of virtualIthil + weth
        // Thus it has no physical meaning: it's an auxiliary variable
        uint256 totalWithdraw = (totalAssets() * agreement.loans[0].amount) / totalLoans;
        // By subtracting the Ithil staked we get only the weth part: this is the weth the user is entitled to
        uint256 toTransfer;
        if (totalWithdraw > agreement.collaterals[0].amount) {
            toTransfer = totalWithdraw - agreement.collaterals[0].amount;
            // Update collateral and totalCollateral
            // With the new state, we will have totalAssets * collateral / totalCollateral = margin
            // Thus, the user cannot withdraw again (unless other fees are generated)
            uint256 toSubtract = (agreement.loans[0].amount * toTransfer) / totalWithdraw;
            agreement.loans[0].amount -= toSubtract;
            totalLoans -= toSubtract;
            weth.safeTransfer(msg.sender, toTransfer);
        }

        return toTransfer;
    }

    function _harvestFees(address token) internal returns (uint256, address) {
        IVault vault = IVault(manager.vaults(token));
        (uint256 profits, uint256 losses, uint256 latestRepay) = vault.getFeeStatus();
        if (latestRepay < latestHarvest[token]) revert Throttled();
        if (profits <= losses) revert InsufficientProfits();
        latestHarvest[token] = block.timestamp;

        uint256 feesToHarvest = ((profits - losses) * feePercentage) / 1e18;
        manager.borrow(token, feesToHarvest, 0, address(this));
        // todo: reward harvester

        return (feesToHarvest, address(vault));
    }

    function harvestAndSwap(address[] calldata tokens) external {
        uint256 length = tokens.length;
        for (uint256 i = 0; i < length; i++) {
            (uint256 amount, address vault) = _harvestFees(tokens[i]);

            // Swap if not WETH
            if (tokens[i] != address(weth)) {
                // TODO check assumption: all pools will have same the tick
                IPool pool = IPool(dex.pools(tokens[i], address(weth), 5));

                // TODO check oracle
                uint256 price = oracle.getPrice(tokens[i], address(weth), 1);

                // TODO add discount to price
                pool.createOrder(amount, price, vault, block.timestamp + 1 weeks);
            }
        }
    }
}
<|MERGE_RESOLUTION|>--- conflicted
+++ resolved
@@ -1,203 +1,190 @@
-// SPDX-License-Identifier: BUSL-1.1
-pragma solidity =0.8.18;
-
-import { IERC20, SafeERC20 } from "@openzeppelin/contracts/token/ERC20/utils/SafeERC20.sol";
-import { IERC20Metadata } from "@openzeppelin/contracts/token/ERC20/extensions/IERC20Metadata.sol";
-import { ERC20 } from "@openzeppelin/contracts/token/ERC20/ERC20.sol";
-import { IVault } from "../../interfaces/IVault.sol";
-<<<<<<< HEAD
-import { IOracle } from "../../interfaces/IOracle.sol";
-import { IFactory } from "../../interfaces/external/wizardex/IFactory.sol";
-import { IPool } from "../../interfaces/external/wizardex/IPool.sol";
-import { GeneralMath } from "../../libraries/GeneralMath.sol";
-=======
->>>>>>> 8f853e0b
-import { Whitelisted } from "../Whitelisted.sol";
-import { Service } from "../Service.sol";
-import { VeIthil } from "../../VeIthil.sol";
-
-/// @title    FeeCollectorService contract
-/// @author   Ithil
-/// @notice   A service to perform leveraged staking on any Aave markets
-contract FeeCollectorService is Service {
-    using SafeERC20 for IERC20;
-
-    // Percentage of fees which can be harvested. Only locked fees can be harvested
-    uint256 public immutable feePercentage;
-    IERC20 public immutable weth;
-    VeIthil public immutable veToken;
-    IOracle public immutable oracle;
-    IFactory public immutable dex;
-
-    // weights for different tokens, 0 => not supported
-    // assumes 18 digit fixed point math
-    mapping(address => uint256) public weights;
-    // Locking of the position in seconds
-    mapping(uint256 => uint256) public locktimes;
-    // Necessary to avoid a double harvest: harvesting is allowed only once after each repay
-    mapping(address => uint256) public latestHarvest;
-    // Necessary to properly distribute fees and prevent snatching
-    uint256 public totalLoans;
-    // 2^((n+1)/12) with 18 digit fixed point
-    uint64[] internal _rewards;
-
-    event TokenWeightWasChanged(address indexed token, uint256 weight);
-
-    error Throttled();
-    error InsufficientProfits();
-    error ZeroLoan();
-    error BeforeExpiry();
-    error ZeroAmount();
-    error UnsupportedToken();
-    error MaxLockExceeded();
-
-<<<<<<< HEAD
-    constructor(address _manager, address _weth, uint256 _feePercentage, address _oracle, address _dex)
-        Service("FeeCollector", "FEE-COLLECTOR", _manager, type(uint256).max)
-    {
-=======
-    constructor(
-        address _manager,
-        address _weth,
-        uint256 _feePercentage
-    ) Service("FeeCollector", "FEE-COLLECTOR", _manager, type(uint256).max) {
-        weth = IERC20(_weth);
->>>>>>> 8f853e0b
-        veToken = new VeIthil();
-
-        weth = IERC20(_weth);
-        oracle = IOracle(_oracle);
-        dex = IFactory(_dex);
-
-        feePercentage = _feePercentage;
-        _rewards = new uint64[](12);
-        _rewards[0] = 1059463094359295265;
-        _rewards[1] = 1122462048309372981;
-        _rewards[2] = 1189207115002721067;
-        _rewards[3] = 1259921049894873165;
-        _rewards[4] = 1334839854170034365;
-        _rewards[5] = 1414213562373095049;
-        _rewards[6] = 1498307076876681499;
-        _rewards[7] = 1587401051968199475;
-        _rewards[8] = 1681792830507429086;
-        _rewards[9] = 1781797436280678609;
-        _rewards[10] = 1887748625363386993;
-        _rewards[11] = 2000000000000000000;
-    }
-
-    modifier expired(uint256 tokenId) {
-        if (agreements[tokenId].createdAt + locktimes[tokenId] * 86400 * 30 > block.timestamp) revert BeforeExpiry();
-        _;
-    }
-
-    function setTokenWeight(address token, uint256 weight) external onlyOwner {
-        weights[token] = weight;
-
-        emit TokenWeightWasChanged(token, weight);
-    }
-
-    // Weth weight is the same as virtual balance rather than balance
-    // In this way, who locks for more time has right to more shares
-    function totalAssets() public view returns (uint256) {
-        return veToken.totalSupply() + weth.balanceOf(address(this));
-    }
-
-    function _open(Agreement memory agreement, bytes memory data) internal override {
-        if (agreement.loans[0].margin == 0) revert ZeroAmount();
-        if (weights[agreement.loans[0].token] == 0) revert UnsupportedToken();
-        // Update collateral using ERC4626 formula
-        uint256 assets = totalAssets();
-        agreement.loans[0].amount = assets == 0
-            ? agreement.loans[0].margin
-            : (agreement.loans[0].margin * totalLoans) / assets;
-        // Apply reward based on lock
-        uint256 monthsLocked = abi.decode(data, (uint256));
-        if (monthsLocked > 11) revert MaxLockExceeded();
-        agreement.loans[0].amount =
-            (agreement.loans[0].amount * (_rewards[monthsLocked] * weights[agreement.loans[0].token])) /
-            1e36;
-        // Total loans is updated
-        // We must be sure it's positive, otherwise division by zero would make the position impossible to close
-        if (agreement.loans[0].amount == 0) revert ZeroLoan();
-        totalLoans += agreement.loans[0].amount;
-        // Collateral is equal to the amount of veTokens to mint
-        agreement.collaterals[0].amount =
-            (agreement.loans[0].margin * (_rewards[monthsLocked] * weights[agreement.loans[0].token])) /
-            1e36;
-        veToken.mint(msg.sender, agreement.collaterals[0].amount);
-        // register locktime
-        locktimes[id] = monthsLocked + 1;
-        // Deposit Ithil
-        IERC20(agreement.loans[0].token).safeTransferFrom(msg.sender, address(this), agreement.loans[0].margin);
-    }
-
-    function _close(
-        uint256 tokenID,
-        Agreement memory agreement,
-        bytes memory /*data*/
-    ) internal override expired(tokenID) {
-        uint256 totalWithdraw = (totalAssets() * agreement.loans[0].amount) / totalLoans;
-        totalLoans -= agreement.loans[0].amount;
-        veToken.burn(msg.sender, agreement.collaterals[0].amount);
-        // give back Ithil tokens
-        IERC20(agreement.loans[0].token).safeTransfer(msg.sender, agreement.loans[0].margin);
-        // Transfer weth
-        if (totalWithdraw > agreement.collaterals[0].amount)
-            weth.safeTransfer(msg.sender, totalWithdraw - agreement.collaterals[0].amount);
-    }
-
-    function withdrawFees(uint256 tokenId) external returns (uint256) {
-        if (ownerOf(tokenId) != msg.sender) revert RestrictedAccess();
-        Agreement memory agreement = agreements[tokenId];
-        // This is the total withdrawable, consisting of virtualIthil + weth
-        // Thus it has no physical meaning: it's an auxiliary variable
-        uint256 totalWithdraw = (totalAssets() * agreement.loans[0].amount) / totalLoans;
-        // By subtracting the Ithil staked we get only the weth part: this is the weth the user is entitled to
-        uint256 toTransfer;
-        if (totalWithdraw > agreement.collaterals[0].amount) {
-            toTransfer = totalWithdraw - agreement.collaterals[0].amount;
-            // Update collateral and totalCollateral
-            // With the new state, we will have totalAssets * collateral / totalCollateral = margin
-            // Thus, the user cannot withdraw again (unless other fees are generated)
-            uint256 toSubtract = (agreement.loans[0].amount * toTransfer) / totalWithdraw;
-            agreement.loans[0].amount -= toSubtract;
-            totalLoans -= toSubtract;
-            weth.safeTransfer(msg.sender, toTransfer);
-        }
-
-        return toTransfer;
-    }
-
-    function _harvestFees(address token) internal returns (uint256, address) {
-        IVault vault = IVault(manager.vaults(token));
-        (uint256 profits, uint256 losses, uint256 latestRepay) = vault.getFeeStatus();
-        if (latestRepay < latestHarvest[token]) revert Throttled();
-        if (profits <= losses) revert InsufficientProfits();
-        latestHarvest[token] = block.timestamp;
-
-        uint256 feesToHarvest = ((profits - losses) * feePercentage) / 1e18;
-        manager.borrow(token, feesToHarvest, 0, address(this));
-        // todo: reward harvester
-
-        return (feesToHarvest, address(vault));
-    }
-
-    function harvestAndSwap(address[] calldata tokens) external {
-        uint256 length = tokens.length;
-        for (uint256 i = 0; i < length; i++) {
-            (uint256 amount, address vault) = _harvestFees(tokens[i]);
-
-            // Swap if not WETH
-            if (tokens[i] != address(weth)) {
-                // TODO check assumption: all pools will have same the tick
-                IPool pool = IPool(dex.pools(tokens[i], address(weth), 5));
-
-                // TODO check oracle
-                uint256 price = oracle.getPrice(tokens[i], address(weth), 1);
-
-                // TODO add discount to price
-                pool.createOrder(amount, price, vault, block.timestamp + 1 weeks);
-            }
-        }
-    }
-}
+// SPDX-License-Identifier: BUSL-1.1
+pragma solidity =0.8.18;
+
+import { IERC20, SafeERC20 } from "@openzeppelin/contracts/token/ERC20/utils/SafeERC20.sol";
+import { IERC20Metadata } from "@openzeppelin/contracts/token/ERC20/extensions/IERC20Metadata.sol";
+import { ERC20 } from "@openzeppelin/contracts/token/ERC20/ERC20.sol";
+import { IVault } from "../../interfaces/IVault.sol";
+import { IOracle } from "../../interfaces/IOracle.sol";
+import { IFactory } from "../../interfaces/external/wizardex/IFactory.sol";
+import { IPool } from "../../interfaces/external/wizardex/IPool.sol";
+import { Whitelisted } from "../Whitelisted.sol";
+import { Service } from "../Service.sol";
+import { VeIthil } from "../../VeIthil.sol";
+
+/// @title    FeeCollectorService contract
+/// @author   Ithil
+/// @notice   A service to perform leveraged staking on any Aave markets
+contract FeeCollectorService is Service {
+    using SafeERC20 for IERC20;
+
+    // Percentage of fees which can be harvested. Only locked fees can be harvested
+    uint256 public immutable feePercentage;
+    IERC20 public immutable weth;
+    VeIthil public immutable veToken;
+    IOracle public immutable oracle;
+    IFactory public immutable dex;
+
+    // weights for different tokens, 0 => not supported
+    // assumes 18 digit fixed point math
+    mapping(address => uint256) public weights;
+    // Locking of the position in seconds
+    mapping(uint256 => uint256) public locktimes;
+    // Necessary to avoid a double harvest: harvesting is allowed only once after each repay
+    mapping(address => uint256) public latestHarvest;
+    // Necessary to properly distribute fees and prevent snatching
+    uint256 public totalLoans;
+    // 2^((n+1)/12) with 18 digit fixed point
+    uint64[] internal _rewards;
+
+    event TokenWeightWasChanged(address indexed token, uint256 weight);
+
+    error Throttled();
+    error InsufficientProfits();
+    error ZeroLoan();
+    error BeforeExpiry();
+    error ZeroAmount();
+    error UnsupportedToken();
+    error MaxLockExceeded();
+
+    constructor(address _manager, address _weth, uint256 _feePercentage, address _oracle, address _dex)
+        Service("FeeCollector", "FEE-COLLECTOR", _manager, type(uint256).max)
+    {
+        veToken = new VeIthil();
+
+        weth = IERC20(_weth);
+        oracle = IOracle(_oracle);
+        dex = IFactory(_dex);
+
+        feePercentage = _feePercentage;
+        _rewards = new uint64[](12);
+        _rewards[0] = 1059463094359295265;
+        _rewards[1] = 1122462048309372981;
+        _rewards[2] = 1189207115002721067;
+        _rewards[3] = 1259921049894873165;
+        _rewards[4] = 1334839854170034365;
+        _rewards[5] = 1414213562373095049;
+        _rewards[6] = 1498307076876681499;
+        _rewards[7] = 1587401051968199475;
+        _rewards[8] = 1681792830507429086;
+        _rewards[9] = 1781797436280678609;
+        _rewards[10] = 1887748625363386993;
+        _rewards[11] = 2000000000000000000;
+    }
+
+    modifier expired(uint256 tokenId) {
+        if (agreements[tokenId].createdAt + locktimes[tokenId] * 86400 * 30 > block.timestamp) revert BeforeExpiry();
+        _;
+    }
+
+    function setTokenWeight(address token, uint256 weight) external onlyOwner {
+        weights[token] = weight;
+
+        emit TokenWeightWasChanged(token, weight);
+    }
+
+    // Weth weight is the same as virtual balance rather than balance
+    // In this way, who locks for more time has right to more shares
+    function totalAssets() public view returns (uint256) {
+        return veToken.totalSupply() + weth.balanceOf(address(this));
+    }
+
+    function _open(Agreement memory agreement, bytes memory data) internal override {
+        if (agreement.loans[0].margin == 0) revert ZeroAmount();
+        if (weights[agreement.loans[0].token] == 0) revert UnsupportedToken();
+        // Update collateral using ERC4626 formula
+        uint256 assets = totalAssets();
+        agreement.loans[0].amount = assets == 0
+            ? agreement.loans[0].margin
+            : (agreement.loans[0].margin * totalLoans) / assets;
+        // Apply reward based on lock
+        uint256 monthsLocked = abi.decode(data, (uint256));
+        if (monthsLocked > 11) revert MaxLockExceeded();
+        agreement.loans[0].amount =
+            (agreement.loans[0].amount * (_rewards[monthsLocked] * weights[agreement.loans[0].token])) /
+            1e36;
+        // Total loans is updated
+        // We must be sure it's positive, otherwise division by zero would make the position impossible to close
+        if (agreement.loans[0].amount == 0) revert ZeroLoan();
+        totalLoans += agreement.loans[0].amount;
+        // Collateral is equal to the amount of veTokens to mint
+        agreement.collaterals[0].amount =
+            (agreement.loans[0].margin * (_rewards[monthsLocked] * weights[agreement.loans[0].token])) /
+            1e36;
+        veToken.mint(msg.sender, agreement.collaterals[0].amount);
+        // register locktime
+        locktimes[id] = monthsLocked + 1;
+        // Deposit Ithil
+        IERC20(agreement.loans[0].token).safeTransferFrom(msg.sender, address(this), agreement.loans[0].margin);
+    }
+
+    function _close(
+        uint256 tokenID,
+        Agreement memory agreement,
+        bytes memory /*data*/
+    ) internal override expired(tokenID) {
+        uint256 totalWithdraw = (totalAssets() * agreement.loans[0].amount) / totalLoans;
+        totalLoans -= agreement.loans[0].amount;
+        veToken.burn(msg.sender, agreement.collaterals[0].amount);
+        // give back Ithil tokens
+        IERC20(agreement.loans[0].token).safeTransfer(msg.sender, agreement.loans[0].margin);
+        // Transfer weth
+        if (totalWithdraw > agreement.collaterals[0].amount)
+            weth.safeTransfer(msg.sender, totalWithdraw - agreement.collaterals[0].amount);
+    }
+
+    function withdrawFees(uint256 tokenId) external returns (uint256) {
+        if (ownerOf(tokenId) != msg.sender) revert RestrictedAccess();
+        Agreement memory agreement = agreements[tokenId];
+        // This is the total withdrawable, consisting of virtualIthil + weth
+        // Thus it has no physical meaning: it's an auxiliary variable
+        uint256 totalWithdraw = (totalAssets() * agreement.loans[0].amount) / totalLoans;
+        // By subtracting the Ithil staked we get only the weth part: this is the weth the user is entitled to
+        uint256 toTransfer;
+        if (totalWithdraw > agreement.collaterals[0].amount) {
+            toTransfer = totalWithdraw - agreement.collaterals[0].amount;
+            // Update collateral and totalCollateral
+            // With the new state, we will have totalAssets * collateral / totalCollateral = margin
+            // Thus, the user cannot withdraw again (unless other fees are generated)
+            uint256 toSubtract = (agreement.loans[0].amount * toTransfer) / totalWithdraw;
+            agreement.loans[0].amount -= toSubtract;
+            totalLoans -= toSubtract;
+            weth.safeTransfer(msg.sender, toTransfer);
+        }
+
+        return toTransfer;
+    }
+
+    function _harvestFees(address token) internal returns (uint256, address) {
+        IVault vault = IVault(manager.vaults(token));
+        (uint256 profits, uint256 losses, uint256 latestRepay) = vault.getFeeStatus();
+        if (latestRepay < latestHarvest[token]) revert Throttled();
+        if (profits <= losses) revert InsufficientProfits();
+        latestHarvest[token] = block.timestamp;
+
+        uint256 feesToHarvest = ((profits - losses) * feePercentage) / 1e18;
+        manager.borrow(token, feesToHarvest, 0, address(this));
+        // todo: reward harvester
+
+        return (feesToHarvest, address(vault));
+    }
+
+    function harvestAndSwap(address[] calldata tokens) external {
+        uint256 length = tokens.length;
+        for (uint256 i = 0; i < length; i++) {
+            (uint256 amount, address vault) = _harvestFees(tokens[i]);
+
+            // Swap if not WETH
+            if (tokens[i] != address(weth)) {
+                // TODO check assumption: all pools will have same the tick
+                IPool pool = IPool(dex.pools(tokens[i], address(weth), 5));
+
+                // TODO check oracle
+                uint256 price = oracle.getPrice(tokens[i], address(weth), 1);
+
+                // TODO add discount to price
+                pool.createOrder(amount, price, vault, block.timestamp + 1 weeks);
+            }
+        }
+    }
+}