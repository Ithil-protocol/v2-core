// SPDX-License-Identifier: BUSL-1.1
pragma solidity >=0.8.12;

import { IERC20, SafeERC20 } from "@openzeppelin/contracts/token/ERC20/utils/SafeERC20.sol";
import { IBalancerVault } from "../../interfaces/external/IBalancerVault.sol";
import { IBalancerPool } from "../../interfaces/external/IBalancerPool.sol";
<<<<<<< HEAD
import { GeneralMath } from "../../libraries/GeneralMath.sol";
import { BalancerHelper } from "../../libraries/BalancerHelper.sol";
=======
>>>>>>> c5418cd0
import { SecuritisableService } from "../SecuritisableService.sol";
import { Service } from "../Service.sol";

/// @title    BalancerService contract
/// @author   Ithil
/// @notice   A service to perform leveraged lping on any Balancer pool
contract BalancerService is SecuritisableService {
    using GeneralMath for uint256;
    using SafeERC20 for IERC20;

    struct PoolData {
        bytes32 balancerPoolID;
        address[] tokens;
        uint256[] weights;
        uint8 length;
        uint256 swapFee;
    }

    event PoolWasAdded(address indexed balancerPool);
    event PoolWasRemoved(address indexed balancerPool);

    error InexistentPool();
    error TokenIndexMismatch();

    mapping(address => PoolData) public pools;
    IBalancerVault internal immutable balancerVault;
    uint256 public rewardRate;

    constructor(address _manager, address _balancerVault) Service("BalancerService", "BALANCER-SERVICE", _manager) {
        balancerVault = IBalancerVault(_balancerVault);
    }

    function _open(Agreement memory agreement, bytes calldata /*data*/) internal override {
        PoolData memory pool = pools[agreement.collaterals[0].token];
        if (pool.length == 0) revert InexistentPool();

        uint256[] memory amountsIn = new uint256[](agreement.loans.length);
        address[] memory tokens = new address[](agreement.loans.length);

        for (uint256 index = 0; index < agreement.loans.length; index++) {
            tokens[index] = agreement.loans[index].token;
            if (tokens[index] != pool.tokens[index]) revert TokenIndexMismatch();
            amountsIn[index] = agreement.loans[index].amount + agreement.loans[index].margin;
        }
        IERC20 bpToken = IERC20(agreement.collaterals[0].token);
        uint256 bptInitialBalance = bpToken.balanceOf(address(this));

        IBalancerVault.JoinPoolRequest memory request = IBalancerVault.JoinPoolRequest({
            assets: tokens,
            maxAmountsIn: amountsIn,
            userData: abi.encode(
                IBalancerVault.JoinKind.EXACT_TOKENS_IN_FOR_BPT_OUT,
                amountsIn,
                agreement.collaterals[0].amount
            ),
            fromInternalBalance: false
        });

        balancerVault.joinPool(pool.balancerPoolID, address(this), address(this), request);

        agreement.collaterals[0].amount = bpToken.balanceOf(address(this)) - bptInitialBalance;
    }

    function _close(uint256 /*tokenID*/, Agreement memory agreement, bytes calldata data) internal override {
        PoolData memory pool = pools[agreement.collaterals[0].token];

        address[] memory tokens;
        for (uint256 index = 0; index < agreement.loans.length; index++) {
            tokens[index] = agreement.loans[index].token;
            if (tokens[index] != pool.tokens[index]) revert TokenIndexMismatch();
        }

        uint256[] memory minAmountsOut = abi.decode(data, (uint256[]));

        IBalancerVault.ExitPoolRequest memory request = IBalancerVault.ExitPoolRequest({
            assets: tokens,
            minAmountsOut: minAmountsOut,
            userData: abi.encode(IBalancerVault.ExitKind.EXACT_BPT_IN_FOR_TOKENS_OUT, agreement.collaterals[0].amount),
            toInternalBalance: false
        });

        balancerVault.exitPool(pool.balancerPoolID, address(this), payable(address(this)), request);
    }

    function quote(Agreement memory agreement) public view override returns (uint256[] memory, uint256[] memory) {
        PoolData memory pool = pools[agreement.collaterals[0].token];
        if (pool.length == 0) revert BalancerStrategy__Inexistent_Pool(agreement.collaterals[0].token);
        (address[] memory tokens, uint256[] memory totalBalances, ) = balancerVault.getPoolTokens(pool.balancerPoolID);

        uint256 collateral = agreement.collaterals[0].amount;
        uint256 tokenIndex = 0;
        uint256 assignedIndex = 0;
        uint256[] memory fees = new uint256[](agreement.loans.length);
        uint256[] memory quoted = new uint256[](agreement.loans.length);
        for (; tokenIndex < agreement.loans.length; tokenIndex++) {
            assignedIndex = BalancerHelper.getTokenIndex(tokens, agreement.loans[tokenIndex].token);
            (uint256 interest, uint256 spread) = agreement.loans[tokenIndex].interestAndSpread.unpackUint();
            fees[tokenIndex] = agreement.loans[tokenIndex].amount.safeMulDiv(interest + spread, GeneralMath.RESOLUTION);
            if (collateral > 0) {
                uint256 bptNeeded = BalancerHelper.computeBptOut(
                    agreement.loans[tokenIndex].amount + fees[tokenIndex],
                    IERC20(agreement.collaterals[0].token).totalSupply(),
                    totalBalances[assignedIndex],
                    pool.weights[assignedIndex],
                    pool.swapFee
                );
                if (bptNeeded <= collateral) {
                    // The collateral is enough to pay the loan for tokenIndex: quoting this is enough
                    quoted[tokenIndex] = agreement.loans[tokenIndex].amount + fees[tokenIndex];
                    collateral -= bptNeeded;
                } else {
                    // The collateral is not enough to pay the loan for tokenIndex: we compute the last quote
                    // We cannot break the loop because we still need to compute the fees
                    quoted[tokenIndex] = BalancerHelper.computeAmountOut(
                        collateral,
                        IERC20(agreement.collaterals[0].token).totalSupply(),
                        totalBalances[assignedIndex],
                        pool.weights[assignedIndex],
                        pool.swapFee
                    );
                    collateral = 0;
                }
            }
        }
        // If at this point we have positive collateral, the position is gaining and we add to the last index
        assignedIndex = BalancerHelper.getTokenIndex(tokens, agreement.loans[tokenIndex - 1].token);
        quoted[tokenIndex - 1] += BalancerHelper.computeAmountOut(
            collateral,
            IERC20(agreement.collaterals[0].token).totalSupply(),
            totalBalances[assignedIndex],
            pool.weights[assignedIndex],
            pool.swapFee
        );

        return (quoted, fees);
    }

    function addPool(address poolAddress, bytes32 balancerPoolID) external onlyOwner {
        assert(poolAddress != address(0));

        (address[] memory poolTokens, , ) = balancerVault.getPoolTokens(balancerPoolID);
        uint256 length = poolTokens.length;
        assert(length > 0);

        IBalancerPool bpool = IBalancerPool(poolAddress);
        uint256 fee = bpool.getSwapFeePercentage();
        uint256[] memory weights = bpool.getNormalizedWeights();

        for (uint8 i = 0; i < length; i++) {
            if (IERC20(poolTokens[i]).allowance(address(this), address(balancerVault)) == 0)
                IERC20(poolTokens[i]).safeApprove(address(balancerVault), type(uint256).max);
        }

        pools[poolAddress] = PoolData(balancerPoolID, poolTokens, weights, uint8(length), fee);

        emit PoolWasAdded(poolAddress);
    }

    function removePool(address poolAddress) external onlyOwner {
        PoolData memory pool = pools[poolAddress];
        assert(pools[poolAddress].length != 0);

        delete pools[poolAddress];

        emit PoolWasRemoved(poolAddress);
    }
}
<|MERGE_RESOLUTION|>--- conflicted
+++ resolved
@@ -1,178 +1,175 @@
-// SPDX-License-Identifier: BUSL-1.1
-pragma solidity >=0.8.12;
-
-import { IERC20, SafeERC20 } from "@openzeppelin/contracts/token/ERC20/utils/SafeERC20.sol";
-import { IBalancerVault } from "../../interfaces/external/IBalancerVault.sol";
-import { IBalancerPool } from "../../interfaces/external/IBalancerPool.sol";
-<<<<<<< HEAD
-import { GeneralMath } from "../../libraries/GeneralMath.sol";
-import { BalancerHelper } from "../../libraries/BalancerHelper.sol";
-=======
->>>>>>> c5418cd0
-import { SecuritisableService } from "../SecuritisableService.sol";
-import { Service } from "../Service.sol";
-
-/// @title    BalancerService contract
-/// @author   Ithil
-/// @notice   A service to perform leveraged lping on any Balancer pool
-contract BalancerService is SecuritisableService {
-    using GeneralMath for uint256;
-    using SafeERC20 for IERC20;
-
-    struct PoolData {
-        bytes32 balancerPoolID;
-        address[] tokens;
-        uint256[] weights;
-        uint8 length;
-        uint256 swapFee;
-    }
-
-    event PoolWasAdded(address indexed balancerPool);
-    event PoolWasRemoved(address indexed balancerPool);
-
-    error InexistentPool();
-    error TokenIndexMismatch();
-
-    mapping(address => PoolData) public pools;
-    IBalancerVault internal immutable balancerVault;
-    uint256 public rewardRate;
-
-    constructor(address _manager, address _balancerVault) Service("BalancerService", "BALANCER-SERVICE", _manager) {
-        balancerVault = IBalancerVault(_balancerVault);
-    }
-
-    function _open(Agreement memory agreement, bytes calldata /*data*/) internal override {
-        PoolData memory pool = pools[agreement.collaterals[0].token];
-        if (pool.length == 0) revert InexistentPool();
-
-        uint256[] memory amountsIn = new uint256[](agreement.loans.length);
-        address[] memory tokens = new address[](agreement.loans.length);
-
-        for (uint256 index = 0; index < agreement.loans.length; index++) {
-            tokens[index] = agreement.loans[index].token;
-            if (tokens[index] != pool.tokens[index]) revert TokenIndexMismatch();
-            amountsIn[index] = agreement.loans[index].amount + agreement.loans[index].margin;
-        }
-        IERC20 bpToken = IERC20(agreement.collaterals[0].token);
-        uint256 bptInitialBalance = bpToken.balanceOf(address(this));
-
-        IBalancerVault.JoinPoolRequest memory request = IBalancerVault.JoinPoolRequest({
-            assets: tokens,
-            maxAmountsIn: amountsIn,
-            userData: abi.encode(
-                IBalancerVault.JoinKind.EXACT_TOKENS_IN_FOR_BPT_OUT,
-                amountsIn,
-                agreement.collaterals[0].amount
-            ),
-            fromInternalBalance: false
-        });
-
-        balancerVault.joinPool(pool.balancerPoolID, address(this), address(this), request);
-
-        agreement.collaterals[0].amount = bpToken.balanceOf(address(this)) - bptInitialBalance;
-    }
-
-    function _close(uint256 /*tokenID*/, Agreement memory agreement, bytes calldata data) internal override {
-        PoolData memory pool = pools[agreement.collaterals[0].token];
-
-        address[] memory tokens;
-        for (uint256 index = 0; index < agreement.loans.length; index++) {
-            tokens[index] = agreement.loans[index].token;
-            if (tokens[index] != pool.tokens[index]) revert TokenIndexMismatch();
-        }
-
-        uint256[] memory minAmountsOut = abi.decode(data, (uint256[]));
-
-        IBalancerVault.ExitPoolRequest memory request = IBalancerVault.ExitPoolRequest({
-            assets: tokens,
-            minAmountsOut: minAmountsOut,
-            userData: abi.encode(IBalancerVault.ExitKind.EXACT_BPT_IN_FOR_TOKENS_OUT, agreement.collaterals[0].amount),
-            toInternalBalance: false
-        });
-
-        balancerVault.exitPool(pool.balancerPoolID, address(this), payable(address(this)), request);
-    }
-
-    function quote(Agreement memory agreement) public view override returns (uint256[] memory, uint256[] memory) {
-        PoolData memory pool = pools[agreement.collaterals[0].token];
-        if (pool.length == 0) revert BalancerStrategy__Inexistent_Pool(agreement.collaterals[0].token);
-        (address[] memory tokens, uint256[] memory totalBalances, ) = balancerVault.getPoolTokens(pool.balancerPoolID);
-
-        uint256 collateral = agreement.collaterals[0].amount;
-        uint256 tokenIndex = 0;
-        uint256 assignedIndex = 0;
-        uint256[] memory fees = new uint256[](agreement.loans.length);
-        uint256[] memory quoted = new uint256[](agreement.loans.length);
-        for (; tokenIndex < agreement.loans.length; tokenIndex++) {
-            assignedIndex = BalancerHelper.getTokenIndex(tokens, agreement.loans[tokenIndex].token);
-            (uint256 interest, uint256 spread) = agreement.loans[tokenIndex].interestAndSpread.unpackUint();
-            fees[tokenIndex] = agreement.loans[tokenIndex].amount.safeMulDiv(interest + spread, GeneralMath.RESOLUTION);
-            if (collateral > 0) {
-                uint256 bptNeeded = BalancerHelper.computeBptOut(
-                    agreement.loans[tokenIndex].amount + fees[tokenIndex],
-                    IERC20(agreement.collaterals[0].token).totalSupply(),
-                    totalBalances[assignedIndex],
-                    pool.weights[assignedIndex],
-                    pool.swapFee
-                );
-                if (bptNeeded <= collateral) {
-                    // The collateral is enough to pay the loan for tokenIndex: quoting this is enough
-                    quoted[tokenIndex] = agreement.loans[tokenIndex].amount + fees[tokenIndex];
-                    collateral -= bptNeeded;
-                } else {
-                    // The collateral is not enough to pay the loan for tokenIndex: we compute the last quote
-                    // We cannot break the loop because we still need to compute the fees
-                    quoted[tokenIndex] = BalancerHelper.computeAmountOut(
-                        collateral,
-                        IERC20(agreement.collaterals[0].token).totalSupply(),
-                        totalBalances[assignedIndex],
-                        pool.weights[assignedIndex],
-                        pool.swapFee
-                    );
-                    collateral = 0;
-                }
-            }
-        }
-        // If at this point we have positive collateral, the position is gaining and we add to the last index
-        assignedIndex = BalancerHelper.getTokenIndex(tokens, agreement.loans[tokenIndex - 1].token);
-        quoted[tokenIndex - 1] += BalancerHelper.computeAmountOut(
-            collateral,
-            IERC20(agreement.collaterals[0].token).totalSupply(),
-            totalBalances[assignedIndex],
-            pool.weights[assignedIndex],
-            pool.swapFee
-        );
-
-        return (quoted, fees);
-    }
-
-    function addPool(address poolAddress, bytes32 balancerPoolID) external onlyOwner {
-        assert(poolAddress != address(0));
-
-        (address[] memory poolTokens, , ) = balancerVault.getPoolTokens(balancerPoolID);
-        uint256 length = poolTokens.length;
-        assert(length > 0);
-
-        IBalancerPool bpool = IBalancerPool(poolAddress);
-        uint256 fee = bpool.getSwapFeePercentage();
-        uint256[] memory weights = bpool.getNormalizedWeights();
-
-        for (uint8 i = 0; i < length; i++) {
-            if (IERC20(poolTokens[i]).allowance(address(this), address(balancerVault)) == 0)
-                IERC20(poolTokens[i]).safeApprove(address(balancerVault), type(uint256).max);
-        }
-
-        pools[poolAddress] = PoolData(balancerPoolID, poolTokens, weights, uint8(length), fee);
-
-        emit PoolWasAdded(poolAddress);
-    }
-
-    function removePool(address poolAddress) external onlyOwner {
-        PoolData memory pool = pools[poolAddress];
-        assert(pools[poolAddress].length != 0);
-
-        delete pools[poolAddress];
-
-        emit PoolWasRemoved(poolAddress);
-    }
-}
+// SPDX-License-Identifier: BUSL-1.1
+pragma solidity >=0.8.12;
+
+import { IERC20, SafeERC20 } from "@openzeppelin/contracts/token/ERC20/utils/SafeERC20.sol";
+import { IBalancerVault } from "../../interfaces/external/IBalancerVault.sol";
+import { IBalancerPool } from "../../interfaces/external/IBalancerPool.sol";
+import { GeneralMath } from "../../libraries/GeneralMath.sol";
+import { BalancerHelper } from "../../libraries/BalancerHelper.sol";
+import { SecuritisableService } from "../SecuritisableService.sol";
+import { Service } from "../Service.sol";
+
+/// @title    BalancerService contract
+/// @author   Ithil
+/// @notice   A service to perform leveraged lping on any Balancer pool
+contract BalancerService is SecuritisableService {
+    using GeneralMath for uint256;
+    using SafeERC20 for IERC20;
+
+    struct PoolData {
+        bytes32 balancerPoolID;
+        address[] tokens;
+        uint256[] weights;
+        uint8 length;
+        uint256 swapFee;
+    }
+
+    event PoolWasAdded(address indexed balancerPool);
+    event PoolWasRemoved(address indexed balancerPool);
+
+    error InexistentPool();
+    error TokenIndexMismatch();
+
+    mapping(address => PoolData) public pools;
+    IBalancerVault internal immutable balancerVault;
+    uint256 public rewardRate;
+
+    constructor(address _manager, address _balancerVault) Service("BalancerService", "BALANCER-SERVICE", _manager) {
+        balancerVault = IBalancerVault(_balancerVault);
+    }
+
+    function _open(Agreement memory agreement, bytes calldata /*data*/) internal override {
+        PoolData memory pool = pools[agreement.collaterals[0].token];
+        if (pool.length == 0) revert InexistentPool();
+
+        uint256[] memory amountsIn = new uint256[](agreement.loans.length);
+        address[] memory tokens = new address[](agreement.loans.length);
+
+        for (uint256 index = 0; index < agreement.loans.length; index++) {
+            tokens[index] = agreement.loans[index].token;
+            if (tokens[index] != pool.tokens[index]) revert TokenIndexMismatch();
+            amountsIn[index] = agreement.loans[index].amount + agreement.loans[index].margin;
+        }
+        IERC20 bpToken = IERC20(agreement.collaterals[0].token);
+        uint256 bptInitialBalance = bpToken.balanceOf(address(this));
+
+        IBalancerVault.JoinPoolRequest memory request = IBalancerVault.JoinPoolRequest({
+            assets: tokens,
+            maxAmountsIn: amountsIn,
+            userData: abi.encode(
+                IBalancerVault.JoinKind.EXACT_TOKENS_IN_FOR_BPT_OUT,
+                amountsIn,
+                agreement.collaterals[0].amount
+            ),
+            fromInternalBalance: false
+        });
+
+        balancerVault.joinPool(pool.balancerPoolID, address(this), address(this), request);
+
+        agreement.collaterals[0].amount = bpToken.balanceOf(address(this)) - bptInitialBalance;
+    }
+
+    function _close(uint256 /*tokenID*/, Agreement memory agreement, bytes calldata data) internal override {
+        PoolData memory pool = pools[agreement.collaterals[0].token];
+
+        address[] memory tokens;
+        for (uint256 index = 0; index < agreement.loans.length; index++) {
+            tokens[index] = agreement.loans[index].token;
+            if (tokens[index] != pool.tokens[index]) revert TokenIndexMismatch();
+        }
+
+        uint256[] memory minAmountsOut = abi.decode(data, (uint256[]));
+
+        IBalancerVault.ExitPoolRequest memory request = IBalancerVault.ExitPoolRequest({
+            assets: tokens,
+            minAmountsOut: minAmountsOut,
+            userData: abi.encode(IBalancerVault.ExitKind.EXACT_BPT_IN_FOR_TOKENS_OUT, agreement.collaterals[0].amount),
+            toInternalBalance: false
+        });
+
+        balancerVault.exitPool(pool.balancerPoolID, address(this), payable(address(this)), request);
+    }
+
+    function quote(Agreement memory agreement) public view override returns (uint256[] memory, uint256[] memory) {
+        PoolData memory pool = pools[agreement.collaterals[0].token];
+        if (pool.length == 0) revert InexistentPool();
+        (address[] memory tokens, uint256[] memory totalBalances, ) = balancerVault.getPoolTokens(pool.balancerPoolID);
+
+        uint256 collateral = agreement.collaterals[0].amount;
+        uint256 tokenIndex = 0;
+        uint256 assignedIndex = 0;
+        uint256[] memory fees = new uint256[](agreement.loans.length);
+        uint256[] memory quoted = new uint256[](agreement.loans.length);
+        for (; tokenIndex < agreement.loans.length; tokenIndex++) {
+            assignedIndex = BalancerHelper.getTokenIndex(tokens, agreement.loans[tokenIndex].token);
+            (uint256 interest, uint256 spread) = agreement.loans[tokenIndex].interestAndSpread.unpackUint();
+            fees[tokenIndex] = agreement.loans[tokenIndex].amount.safeMulDiv(interest + spread, GeneralMath.RESOLUTION);
+            if (collateral > 0) {
+                uint256 bptNeeded = BalancerHelper.computeBptOut(
+                    agreement.loans[tokenIndex].amount + fees[tokenIndex],
+                    IERC20(agreement.collaterals[0].token).totalSupply(),
+                    totalBalances[assignedIndex],
+                    pool.weights[assignedIndex],
+                    pool.swapFee
+                );
+                if (bptNeeded <= collateral) {
+                    // The collateral is enough to pay the loan for tokenIndex: quoting this is enough
+                    quoted[tokenIndex] = agreement.loans[tokenIndex].amount + fees[tokenIndex];
+                    collateral -= bptNeeded;
+                } else {
+                    // The collateral is not enough to pay the loan for tokenIndex: we compute the last quote
+                    // We cannot break the loop because we still need to compute the fees
+                    quoted[tokenIndex] = BalancerHelper.computeAmountOut(
+                        collateral,
+                        IERC20(agreement.collaterals[0].token).totalSupply(),
+                        totalBalances[assignedIndex],
+                        pool.weights[assignedIndex],
+                        pool.swapFee
+                    );
+                    collateral = 0;
+                }
+            }
+        }
+        // If at this point we have positive collateral, the position is gaining and we add to the last index
+        assignedIndex = BalancerHelper.getTokenIndex(tokens, agreement.loans[tokenIndex - 1].token);
+        quoted[tokenIndex - 1] += BalancerHelper.computeAmountOut(
+            collateral,
+            IERC20(agreement.collaterals[0].token).totalSupply(),
+            totalBalances[assignedIndex],
+            pool.weights[assignedIndex],
+            pool.swapFee
+        );
+
+        return (quoted, fees);
+    }
+
+    function addPool(address poolAddress, bytes32 balancerPoolID) external onlyOwner {
+        assert(poolAddress != address(0));
+
+        (address[] memory poolTokens, , ) = balancerVault.getPoolTokens(balancerPoolID);
+        uint256 length = poolTokens.length;
+        assert(length > 0);
+
+        IBalancerPool bpool = IBalancerPool(poolAddress);
+        uint256 fee = bpool.getSwapFeePercentage();
+        uint256[] memory weights = bpool.getNormalizedWeights();
+
+        for (uint8 i = 0; i < length; i++) {
+            if (IERC20(poolTokens[i]).allowance(address(this), address(balancerVault)) == 0)
+                IERC20(poolTokens[i]).safeApprove(address(balancerVault), type(uint256).max);
+        }
+
+        pools[poolAddress] = PoolData(balancerPoolID, poolTokens, weights, uint8(length), fee);
+
+        emit PoolWasAdded(poolAddress);
+    }
+
+    function removePool(address poolAddress) external onlyOwner {
+        PoolData memory pool = pools[poolAddress];
+        assert(pools[poolAddress].length != 0);
+
+        delete pools[poolAddress];
+
+        emit PoolWasRemoved(poolAddress);
+    }
+}