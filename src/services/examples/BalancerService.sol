--- conflicted
+++ resolved
@@ -1,202 +1,198 @@
-// SPDX-License-Identifier: BUSL-1.1
-pragma solidity =0.8.17;
-
-import { IERC20, SafeERC20 } from "@openzeppelin/contracts/token/ERC20/utils/SafeERC20.sol";
-import { IBalancerVault } from "../../interfaces/external/IBalancerVault.sol";
-import { IBalancerPool } from "../../interfaces/external/IBalancerPool.sol";
-import { IGauge } from "../../interfaces/external/IGauge.sol";
-import { GeneralMath } from "../../libraries/GeneralMath.sol";
-import { BalancerHelper } from "../../libraries/BalancerHelper.sol";
-import { SecuritisableService } from "../SecuritisableService.sol";
-import { Service } from "../Service.sol";
-import { console2 } from "forge-std/console2.sol";
-
-import { WeightedMath } from "../../libraries/external/Balancer/WeightedMath.sol";
-
-/// @title    BalancerService contract
-/// @author   Ithil
-/// @notice   A service to perform leveraged lping on any Balancer pool
-contract BalancerService is SecuritisableService {
-    using GeneralMath for uint256;
-    using SafeERC20 for IERC20;
-    using SafeERC20 for IBalancerPool;
-
-    struct PoolData {
-        bytes32 balancerPoolID;
-        address[] tokens;
-        uint256[] weights;
-        uint8 length;
-        uint256 swapFee;
-        address gauge;
-    }
-
-    event PoolWasAdded(address indexed balancerPool);
-    event PoolWasRemoved(address indexed balancerPool);
-
-    error InexistentPool();
-    error TokenIndexMismatch();
-    error SlippageError();
-
-    mapping(address => PoolData) public pools;
-    IBalancerVault internal immutable balancerVault;
-    uint256 public rewardRate;
-    address public immutable rewardToken;
-
-    constructor(address _manager, address _balancerVault, address _rewardToken)
-        Service("BalancerService", "BALANCER-SERVICE", _manager)
-    {
-        balancerVault = IBalancerVault(_balancerVault);
-        rewardToken = _rewardToken;
-    }
-
-    function _open(Agreement memory agreement, bytes calldata /*data*/) internal override {
-        PoolData memory pool = pools[agreement.collaterals[0].token];
-        if (pool.length == 0) revert InexistentPool();
-
-        uint256[] memory amountsIn = new uint256[](agreement.loans.length);
-        address[] memory tokens = new address[](agreement.loans.length);
-
-        for (uint256 index = 0; index < agreement.loans.length; index++) {
-            tokens[index] = agreement.loans[index].token;
-            if (tokens[index] != pool.tokens[index]) revert TokenIndexMismatch();
-            amountsIn[index] = agreement.loans[index].amount + agreement.loans[index].margin;
-        }
-        IERC20 bpToken = IERC20(agreement.collaterals[0].token);
-        uint256 bptInitialBalance = bpToken.balanceOf(address(this));
-
-        IBalancerVault.JoinPoolRequest memory request = IBalancerVault.JoinPoolRequest({
-            assets: tokens,
-            maxAmountsIn: amountsIn,
-            userData: abi.encode(
-                IBalancerVault.JoinKind.EXACT_TOKENS_IN_FOR_BPT_OUT,
-                amountsIn,
-                agreement.collaterals[0].amount
-            ),
-            fromInternalBalance: false
-        });
-        balancerVault.joinPool(pool.balancerPoolID, address(this), address(this), request);
-
-        agreement.collaterals[0].amount = bpToken.balanceOf(address(this)) - bptInitialBalance;
-        if (pool.gauge != address(0)) IGauge(pool.gauge).deposit(agreement.collaterals[0].amount);
-    }
-
-    function _close(uint256 /*tokenID*/, Agreement memory agreement, bytes calldata data) internal override {
-        PoolData memory pool = pools[agreement.collaterals[0].token];
-
-        // TODO: add check on fees to be sure amountOut is not too little
-        if (pool.gauge != address(0)) IGauge(pool.gauge).withdraw(agreement.collaterals[0].amount, true);
-        address[] memory tokens = new address[](agreement.loans.length);
-        uint256[] memory minAmountsOut = abi.decode(data, (uint256[]));
-        bool slippageEnforced = true;
-        for (uint256 index = 0; index < agreement.loans.length; index++) {
-            tokens[index] = agreement.loans[index].token;
-            if (tokens[index] != pool.tokens[index]) revert TokenIndexMismatch();
-            if (minAmountsOut[index] <= agreement.loans[index].amount) {
-                slippageEnforced = false;
-                minAmountsOut[index] = agreement.loans[index].amount;
-            }
-        }
-
-<<<<<<< HEAD
-        if (pool.gauge != address(0)) IGauge(pool.gauge).withdraw(agreement.collaterals[0].amount, true);
-=======
-        uint256 spentBpt = IERC20(agreement.collaterals[0].token).balanceOf(address(this));
->>>>>>> ac01a4b5
-
-        IBalancerVault.ExitPoolRequest memory request = IBalancerVault.ExitPoolRequest({
-            assets: tokens,
-            minAmountsOut: minAmountsOut,
-            userData: abi.encode(2, minAmountsOut, agreement.collaterals[0].amount),
-            toInternalBalance: false
-        });
-        // If possible, try to obtain the minAmountsOut
-        try balancerVault.exitPool(pool.balancerPoolID, address(this), payable(address(this)), request) {
-            spentBpt -= IERC20(agreement.collaterals[0].token).balanceOf(address(this));
-        } catch {
-            // It is not possible to obtain minAmountsOut
-            // This could be a bad repay event but also a too strict slippage on user side
-            // In the latter case, we simply revert
-            if (slippageEnforced) revert SlippageError();
-        }
-        // Swap residual BPT for whatever the Balancer pool gives back and repay sender
-        // This is done also if slippage is not enforced and the first exit failed
-        // In this case we are on a bad liquidation
-        request = IBalancerVault.ExitPoolRequest({
-            assets: tokens,
-            minAmountsOut: new uint256[](agreement.loans.length),
-            userData: abi.encode(1, agreement.collaterals[0].amount - spentBpt),
-            toInternalBalance: false
-        });
-        balancerVault.exitPool(pool.balancerPoolID, address(this), payable(address(this)), request);
-    }
-
-    function quote(Agreement memory agreement) public view override returns (uint256[] memory, uint256[] memory) {
-        PoolData memory pool = pools[agreement.collaterals[0].token];
-        if (pool.length == 0) revert InexistentPool();
-        (, uint256[] memory totalBalances, ) = balancerVault.getPoolTokens(pool.balancerPoolID);
-        uint256[] memory amountsOut = new uint256[](agreement.loans.length);
-        uint256[] memory fees = new uint256[](agreement.loans.length);
-        uint256[] memory profits;
-        for (uint256 index = 0; index < agreement.loans.length; index++) {
-            // TODO: add fees
-            amountsOut[index] = agreement.loans[index].amount;
-        }
-        // Calculate needed BPT to repay loan + fees
-        uint256 totalSupply = IERC20(agreement.collaterals[0].token).totalSupply();
-        uint256 bptAmountOut = WeightedMath._calcBptInGivenExactTokensOut(
-            totalBalances,
-            pool.weights,
-            amountsOut,
-            totalSupply,
-            pool.swapFee
-        );
-        // The remaining BPT is swapped to obtain profit
-        // We need to update the balances since we virtually took tokens out of the pool
-        // We also need to update the total supply since the bptOut were burned
-        for (uint256 index = 0; index < agreement.loans.length; index++) {
-            // TODO: add fees
-            totalBalances[index] -= amountsOut[index];
-        }
-        if (bptAmountOut < agreement.collaterals[0].amount) {
-            profits = BalancerHelper.exitExactBPTInForTokensOut(
-                totalBalances,
-                agreement.collaterals[0].amount - bptAmountOut,
-                totalSupply - bptAmountOut
-            );
-        }
-        return (profits, fees);
-    }
-
-    function addPool(address poolAddress, bytes32 balancerPoolID, address gauge) external onlyOwner {
-        assert(poolAddress != address(0));
-
-        (address[] memory poolTokens, , ) = balancerVault.getPoolTokens(balancerPoolID);
-        uint256 length = poolTokens.length;
-        assert(length > 0);
-
-        IBalancerPool bpool = IBalancerPool(poolAddress);
-        bpool.safeApprove(gauge, type(uint256).max);
-
-        uint256 fee = bpool.getSwapFeePercentage();
-        uint256[] memory weights = bpool.getNormalizedWeights();
-
-        for (uint8 i = 0; i < length; i++) {
-            if (IERC20(poolTokens[i]).allowance(address(this), address(balancerVault)) == 0)
-                IERC20(poolTokens[i]).safeApprove(address(balancerVault), type(uint256).max);
-        }
-
-        pools[poolAddress] = PoolData(balancerPoolID, poolTokens, weights, uint8(length), fee, gauge);
-
-        emit PoolWasAdded(poolAddress);
-    }
-
-    function removePool(address poolAddress) external onlyOwner {
-        PoolData memory pool = pools[poolAddress];
-        assert(pools[poolAddress].length != 0);
-
-        IERC20(poolAddress).approve(pool.gauge, 0);
-        delete pools[poolAddress];
-
-        emit PoolWasRemoved(poolAddress);
-    }
-}
+// SPDX-License-Identifier: BUSL-1.1
+pragma solidity =0.8.17;
+
+import { IERC20, SafeERC20 } from "@openzeppelin/contracts/token/ERC20/utils/SafeERC20.sol";
+import { IBalancerVault } from "../../interfaces/external/IBalancerVault.sol";
+import { IBalancerPool } from "../../interfaces/external/IBalancerPool.sol";
+import { IGauge } from "../../interfaces/external/IGauge.sol";
+import { GeneralMath } from "../../libraries/GeneralMath.sol";
+import { BalancerHelper } from "../../libraries/BalancerHelper.sol";
+import { SecuritisableService } from "../SecuritisableService.sol";
+import { Service } from "../Service.sol";
+import { console2 } from "forge-std/console2.sol";
+
+import { WeightedMath } from "../../libraries/external/Balancer/WeightedMath.sol";
+
+/// @title    BalancerService contract
+/// @author   Ithil
+/// @notice   A service to perform leveraged lping on any Balancer pool
+contract BalancerService is SecuritisableService {
+    using GeneralMath for uint256;
+    using SafeERC20 for IERC20;
+    using SafeERC20 for IBalancerPool;
+
+    struct PoolData {
+        bytes32 balancerPoolID;
+        address[] tokens;
+        uint256[] weights;
+        uint8 length;
+        uint256 swapFee;
+        address gauge;
+    }
+
+    event PoolWasAdded(address indexed balancerPool);
+    event PoolWasRemoved(address indexed balancerPool);
+
+    error InexistentPool();
+    error TokenIndexMismatch();
+    error SlippageError();
+
+    mapping(address => PoolData) public pools;
+    IBalancerVault internal immutable balancerVault;
+    uint256 public rewardRate;
+    address public immutable rewardToken;
+
+    constructor(address _manager, address _balancerVault, address _rewardToken)
+        Service("BalancerService", "BALANCER-SERVICE", _manager)
+    {
+        balancerVault = IBalancerVault(_balancerVault);
+        rewardToken = _rewardToken;
+    }
+
+    function _open(Agreement memory agreement, bytes calldata /*data*/) internal override {
+        PoolData memory pool = pools[agreement.collaterals[0].token];
+        if (pool.length == 0) revert InexistentPool();
+
+        uint256[] memory amountsIn = new uint256[](agreement.loans.length);
+        address[] memory tokens = new address[](agreement.loans.length);
+
+        for (uint256 index = 0; index < agreement.loans.length; index++) {
+            tokens[index] = agreement.loans[index].token;
+            if (tokens[index] != pool.tokens[index]) revert TokenIndexMismatch();
+            amountsIn[index] = agreement.loans[index].amount + agreement.loans[index].margin;
+        }
+        IERC20 bpToken = IERC20(agreement.collaterals[0].token);
+        uint256 bptInitialBalance = bpToken.balanceOf(address(this));
+
+        IBalancerVault.JoinPoolRequest memory request = IBalancerVault.JoinPoolRequest({
+            assets: tokens,
+            maxAmountsIn: amountsIn,
+            userData: abi.encode(
+                IBalancerVault.JoinKind.EXACT_TOKENS_IN_FOR_BPT_OUT,
+                amountsIn,
+                agreement.collaterals[0].amount
+            ),
+            fromInternalBalance: false
+        });
+        balancerVault.joinPool(pool.balancerPoolID, address(this), address(this), request);
+
+        agreement.collaterals[0].amount = bpToken.balanceOf(address(this)) - bptInitialBalance;
+        if (pool.gauge != address(0)) IGauge(pool.gauge).deposit(agreement.collaterals[0].amount);
+    }
+
+    function _close(uint256 /*tokenID*/, Agreement memory agreement, bytes calldata data) internal override {
+        PoolData memory pool = pools[agreement.collaterals[0].token];
+
+        // TODO: add check on fees to be sure amountOut is not too little
+        if (pool.gauge != address(0)) IGauge(pool.gauge).withdraw(agreement.collaterals[0].amount, true);
+        address[] memory tokens = new address[](agreement.loans.length);
+        uint256[] memory minAmountsOut = abi.decode(data, (uint256[]));
+        bool slippageEnforced = true;
+        for (uint256 index = 0; index < agreement.loans.length; index++) {
+            tokens[index] = agreement.loans[index].token;
+            if (tokens[index] != pool.tokens[index]) revert TokenIndexMismatch();
+            if (minAmountsOut[index] <= agreement.loans[index].amount) {
+                slippageEnforced = false;
+                minAmountsOut[index] = agreement.loans[index].amount;
+            }
+        }
+
+        uint256 spentBpt = IERC20(agreement.collaterals[0].token).balanceOf(address(this));
+
+        IBalancerVault.ExitPoolRequest memory request = IBalancerVault.ExitPoolRequest({
+            assets: tokens,
+            minAmountsOut: minAmountsOut,
+            userData: abi.encode(2, minAmountsOut, agreement.collaterals[0].amount),
+            toInternalBalance: false
+        });
+        // If possible, try to obtain the minAmountsOut
+        try balancerVault.exitPool(pool.balancerPoolID, address(this), payable(address(this)), request) {
+            spentBpt -= IERC20(agreement.collaterals[0].token).balanceOf(address(this));
+        } catch {
+            // It is not possible to obtain minAmountsOut
+            // This could be a bad repay event but also a too strict slippage on user side
+            // In the latter case, we simply revert
+            if (slippageEnforced) revert SlippageError();
+        }
+        // Swap residual BPT for whatever the Balancer pool gives back and repay sender
+        // This is done also if slippage is not enforced and the first exit failed
+        // In this case we are on a bad liquidation
+        request = IBalancerVault.ExitPoolRequest({
+            assets: tokens,
+            minAmountsOut: new uint256[](agreement.loans.length),
+            userData: abi.encode(1, agreement.collaterals[0].amount - spentBpt),
+            toInternalBalance: false
+        });
+        balancerVault.exitPool(pool.balancerPoolID, address(this), payable(address(this)), request);
+    }
+
+    function quote(Agreement memory agreement) public view override returns (uint256[] memory, uint256[] memory) {
+        PoolData memory pool = pools[agreement.collaterals[0].token];
+        if (pool.length == 0) revert InexistentPool();
+        (, uint256[] memory totalBalances, ) = balancerVault.getPoolTokens(pool.balancerPoolID);
+        uint256[] memory amountsOut = new uint256[](agreement.loans.length);
+        uint256[] memory fees = new uint256[](agreement.loans.length);
+        uint256[] memory profits;
+        for (uint256 index = 0; index < agreement.loans.length; index++) {
+            // TODO: add fees
+            amountsOut[index] = agreement.loans[index].amount;
+        }
+        // Calculate needed BPT to repay loan + fees
+        uint256 totalSupply = IERC20(agreement.collaterals[0].token).totalSupply();
+        uint256 bptAmountOut = WeightedMath._calcBptInGivenExactTokensOut(
+            totalBalances,
+            pool.weights,
+            amountsOut,
+            totalSupply,
+            pool.swapFee
+        );
+        // The remaining BPT is swapped to obtain profit
+        // We need to update the balances since we virtually took tokens out of the pool
+        // We also need to update the total supply since the bptOut were burned
+        for (uint256 index = 0; index < agreement.loans.length; index++) {
+            // TODO: add fees
+            totalBalances[index] -= amountsOut[index];
+        }
+        if (bptAmountOut < agreement.collaterals[0].amount) {
+            profits = BalancerHelper.exitExactBPTInForTokensOut(
+                totalBalances,
+                agreement.collaterals[0].amount - bptAmountOut,
+                totalSupply - bptAmountOut
+            );
+        }
+        return (profits, fees);
+    }
+
+    function addPool(address poolAddress, bytes32 balancerPoolID, address gauge) external onlyOwner {
+        assert(poolAddress != address(0));
+
+        (address[] memory poolTokens, , ) = balancerVault.getPoolTokens(balancerPoolID);
+        uint256 length = poolTokens.length;
+        assert(length > 0);
+
+        IBalancerPool bpool = IBalancerPool(poolAddress);
+        bpool.safeApprove(gauge, type(uint256).max);
+
+        uint256 fee = bpool.getSwapFeePercentage();
+        uint256[] memory weights = bpool.getNormalizedWeights();
+
+        for (uint8 i = 0; i < length; i++) {
+            if (IERC20(poolTokens[i]).allowance(address(this), address(balancerVault)) == 0)
+                IERC20(poolTokens[i]).safeApprove(address(balancerVault), type(uint256).max);
+        }
+
+        pools[poolAddress] = PoolData(balancerPoolID, poolTokens, weights, uint8(length), fee, gauge);
+
+        emit PoolWasAdded(poolAddress);
+    }
+
+    function removePool(address poolAddress) external onlyOwner {
+        PoolData memory pool = pools[poolAddress];
+        assert(pools[poolAddress].length != 0);
+
+        IERC20(poolAddress).approve(pool.gauge, 0);
+        delete pools[poolAddress];
+
+        emit PoolWasRemoved(poolAddress);
+    }
+}