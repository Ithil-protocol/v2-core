// SPDX-License-Identifier: BUSL-1.1
pragma solidity =0.8.18;

import {IERC20, SafeERC20} from "@openzeppelin/contracts/token/ERC20/utils/SafeERC20.sol";
import {Service} from "./Service.sol";
import {BaseRiskModel} from "./BaseRiskModel.sol";
import {RESOLUTION, ONE_YEAR} from "../Constants.sol";

abstract contract DebitService is Service, BaseRiskModel {
    using SafeERC20 for IERC20;

    mapping(address => uint256) public minMargin;
    // If liquidator is not initialized, then liquidation is permissionless
    address public liquidator;

    event LiquidationTriggered(uint256 indexed id, address token, address indexed liquidator, uint256 payoff);

    error MarginTooLow();
    error OnlyLiquidator();
    error LossByArbitraryAddress();

    function setMinMargin(address token, uint256 margin) external onlyOwner {
        minMargin[token] = margin;
    }

    function setLiquidator(address _liquidator) external onlyOwner {
        liquidator = _liquidator;
    }

    /// @dev Defaults to amount + margin * (ir + riskSpread) / 1e18
    function _liquidationThreshold(uint256 amount, uint256 margin, uint256 interestAndSpread)
        internal
        view
        virtual
        returns (uint256)
    {
        (uint256 interestRate, uint256 riskSpread) = (interestAndSpread >> 128, interestAndSpread % (1 << 128));
        // Any good interest rate model must have interestRate + riskSpread < RESOLUTION
        // otherwise a position may be instantly liquidable
        return amount + (margin * (interestRate + riskSpread)) / RESOLUTION;
    }

    /// @dev This function defaults to positive if and only if at least one of the quoted values
    /// is less than liquidationThreshold
    /// @dev it MUST be such that a liquidable agreement has liquidationScore > 0
    function liquidationScore(uint256 id) public view virtual returns (uint256) {
        Agreement memory agreement = agreements[id];
        uint256[] memory quotes = quote(agreement);
        uint256[] memory fees = computeDueFees(agreement);

        uint256 score = 0;
        for (uint256 index = 0; index < quotes.length; index++) {
            // minimumQuote = liquidationThreshold + fees
            uint256 minimumQuote = _liquidationThreshold(
                agreement.loans[index].amount, agreement.loans[index].margin, agreement.loans[index].interestAndSpread
            ) + fees[index];
            // The score is the sum of percentage negative displacements from the minimumQuotes
            score = minimumQuote > quotes[index]
                ? score + ((minimumQuote - quotes[index]) * RESOLUTION) / minimumQuote
                : score;
        }

        return score;
    }

    function open(Order calldata order) public virtual override unlocked {
        // Transfers margins and borrows loans to this address
        Agreement memory agreement = order.agreement;
        for (uint256 index = 0; index < agreement.loans.length; index++) {
            if (agreement.loans[index].margin < minMargin[agreement.loans[index].token]) revert MarginTooLow();
            IERC20(agreement.loans[index].token).safeTransferFrom(
                msg.sender, address(this), agreement.loans[index].margin
            );
            // No need to launch borrow if amount is zero
            uint256 freeLiquidity;
            // this call does not constitute reentrancy, since transferring additional margin
            // has the same effect as opening a single position with the sum of the two margins
            (freeLiquidity,) = manager.borrow(
                agreement.loans[index].token,
                agreement.loans[index].amount,
                agreement.loans[index].amount,
                address(this)
            );

            _checkRiskiness(agreement.loans[index], freeLiquidity);
        }
        Service.open(order);
    }

    function close(uint256 tokenID, bytes calldata data)
        public
        virtual
        override
        returns (uint256[] memory amountsOut)
    {
        Agreement memory agreement = agreements[tokenID];
        address agreementOwner = ownerOf(tokenID);
        uint256 score = liquidationScore(tokenID);
        if (agreementOwner != msg.sender && score == 0 && agreement.createdAt + deadline > block.timestamp) {
            revert RestrictedToOwner();
        }

        uint256[] memory obtained = new uint256[](agreement.loans.length);
        for (uint256 index = 0; index < agreement.loans.length; index++) {
            obtained[index] = IERC20(agreement.loans[index].token).balanceOf(address(this));
        }
        Service.close(tokenID, data);

        uint256[] memory dueFees = computeDueFees(agreement);
        for (uint256 index = 0; index < agreement.loans.length; index++) {
            obtained[index] = IERC20(agreement.loans[index].token).balanceOf(address(this)) - obtained[index];
            // first repay the liquidator
            // the liquidation reward can never be higher than the margin
            // if the liquidable position is closed by its owner, it is *not* considered a liquidation event
            uint256 liquidatorReward;
            if (agreementOwner != msg.sender) {
                // Liquidations can produce a loss either to the user or to the vault, or both
                // If the liquidator is initialized, only the liquidator can produce a loss via a liquidation
                // This protects the service from virtually any attack coming from quoter manipulations
                // and/or hacks on the target protocol which cause a temporary state change (read-only reentrancy)
                if (msg.sender != liquidator && liquidator != address(0)) revert OnlyLiquidator();
                // This can either be due to score > 0 or deadline exceeded
                // we give 5% of the user's margin as liquidation fee
                liquidatorReward = agreement.loans[index].margin / 20;
                // We cap further the liquidation reward with the obtained amount (no cross-position rewarding)
                // This also prevents the following transfer to revert
                liquidatorReward = liquidatorReward < obtained[index] ? liquidatorReward : obtained[index];
                obtained[index] -= liquidatorReward;

                emit LiquidationTriggered(tokenID, agreement.loans[index].token, msg.sender, liquidatorReward);
            }

            // If the obtained amount (net of liquidator reward) is less than the loan, closing would produce a loss
            // This is blocked even for the agreementOwner, which could otherwise accept a loss for a gain elsewhere
            // We instead allow the user to liquidate its own position without vault loss
            // Because it is not a vulnerability even if the user manipulated the quoter on purpose to experience a loss
<<<<<<< HEAD
            if (obtained[index] < agreement.loans[index].amount && msg.sender != liquidator && liquidator != address(0))
            {
=======
            if (
                obtained[index] < agreement.loans[index].amount && msg.sender != liquidator && liquidator != address(0)
            ) {
>>>>>>> 4f418063
                revert LossByArbitraryAddress();
            }

            // repay the vault
            uint256 repaidAmount = obtained[index] > dueFees[index] + agreement.loans[index].amount
                ? dueFees[index] + agreement.loans[index].amount
                : obtained[index];

            IERC20(agreement.loans[index].token).approve(manager.vaults(agreement.loans[index].token), repaidAmount);
            manager.repay(agreement.loans[index].token, repaidAmount, agreement.loans[index].amount, address(this));

            // repay the owner
            IERC20(agreement.loans[index].token).safeTransfer(agreementOwner, obtained[index] - repaidAmount);

            // in case liquidatorReward > 0, a liquidation has occurred and msg.sender is the liquidator
            // at this point to prevent liquidator side reentrancy attacks damaging the users
            if (liquidatorReward > 0) IERC20(agreement.loans[index].token).safeTransfer(msg.sender, liquidatorReward);
        }

        return obtained;
    }

    /// @dev When quoting we need to return values for all owed items
    /// how: for first to last index, calculate minimum obtained >= loan amount + fees
    function quote(Agreement memory agreement) public view virtual returns (uint256[] memory);

    // Computes the payment due to the vault or lender
    // Defaults with loan * (1 + IR * time)
    function computeDueFees(Agreement memory agreement) public view virtual returns (uint256[] memory) {
        uint256[] memory dueFees = new uint256[](agreement.loans.length);
        for (uint256 i = 0; i < agreement.loans.length; i++) {
            (uint256 base, uint256 spread) =
                (agreement.loans[i].interestAndSpread >> 128, agreement.loans[i].interestAndSpread % (1 << 128));
            dueFees[i] = (agreement.loans[i].amount * ((base + spread) * (block.timestamp - agreement.createdAt)))
                / (RESOLUTION * ONE_YEAR);
        }
        return dueFees;
    }
}<|MERGE_RESOLUTION|>--- conflicted
+++ resolved
@@ -134,14 +134,9 @@
             // This is blocked even for the agreementOwner, which could otherwise accept a loss for a gain elsewhere
             // We instead allow the user to liquidate its own position without vault loss
             // Because it is not a vulnerability even if the user manipulated the quoter on purpose to experience a loss
-<<<<<<< HEAD
-            if (obtained[index] < agreement.loans[index].amount && msg.sender != liquidator && liquidator != address(0))
-            {
-=======
             if (
                 obtained[index] < agreement.loans[index].amount && msg.sender != liquidator && liquidator != address(0)
             ) {
->>>>>>> 4f418063
                 revert LossByArbitraryAddress();
             }
 
