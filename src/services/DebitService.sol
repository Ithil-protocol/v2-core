--- conflicted
+++ resolved
@@ -9,13 +9,7 @@
 abstract contract DebitService is Service, BaseRiskModel {
     using SafeERC20 for IERC20;
 
-<<<<<<< HEAD
-    mapping(address => uint256) public minMargin;
-=======
     mapping(address token => uint256) public minMargin;
-
-    error MarginTooLow();
->>>>>>> 7d979522
 
     event LiquidationTriggered(uint256 indexed id, address token, address indexed liquidator, uint256 payoff);
     error MarginTooLow();
