// SPDX-License-Identifier: BUSL-1.1
pragma solidity =0.8.17;

import { IERC20, SafeERC20 } from "@openzeppelin/contracts/token/ERC20/utils/SafeERC20.sol";
import { Service } from "./Service.sol";
import { BaseRiskModel } from "./BaseRiskModel.sol";
import { RESOLUTION, ONE_YEAR } from "../Constants.sol";

abstract contract DebitService is Service, BaseRiskModel {
    using SafeERC20 for IERC20;

<<<<<<< HEAD
    uint256 internal constant _ONE_YEAR = 31536000;
    uint256 internal constant _RESOLUTION = 1e18;
=======
    error MarginTooLow();
>>>>>>> d514b875

    mapping(address => uint256) public minMargin;

    event LiquidationTriggered(uint256 indexed id, address token, address indexed liquidator, uint256 payoff);
    error MarginTooLow();

    function setMinMargin(address token, uint256 margin) external onlyOwner {
        minMargin[token] = margin;
    }

    /// @dev Defaults to amount + margin * (ir + riskSpread) / 1e18
    function _liquidationThreshold(uint256 amount, uint256 margin, uint256 interestAndSpread)
        internal
        view
        virtual
        returns (uint256)
    {
        (uint256 interestRate, uint256 riskSpread) = (interestAndSpread >> 128, interestAndSpread % (1 << 128));
        // Any good interest rate model must have interestRate + riskSpread < RESOLUTION
        // otherwise a position may be instantly liquidable
        return amount + (margin * (interestRate + riskSpread)) / RESOLUTION;
    }

    /// @dev This function defaults to positive if and only if at least one of the quoted values
    /// is less than liquidationThreshold
    /// @dev it MUST be such that a liquidable agreement has liquidationScore > 0
    function liquidationScore(uint256 id) public view virtual returns (uint256) {
        Agreement memory agreement = agreements[id];
        uint256[] memory quotes = quote(agreement);
        uint256[] memory fees = computeDueFees(agreement);

        uint256 score = 0;
        for (uint256 index = 0; index < quotes.length; index++) {
            // minimumQuote = liquidationThreshold + fees
            uint256 minimumQuote = _liquidationThreshold(
                agreement.loans[index].amount,
                agreement.loans[index].margin,
                agreement.loans[index].interestAndSpread
            ) + fees[index];
            // The score is the sum of percentage negative displacements from the minimumQuotes
            score = minimumQuote > quotes[index]
                ? score + ((minimumQuote - quotes[index]) * RESOLUTION) / minimumQuote
                : score;
        }

        return score;
    }

    function open(Order calldata order) public virtual override unlocked {
        // Transfers margins and borrows loans to this address
        Agreement memory agreement = order.agreement;
        for (uint256 index = 0; index < agreement.loans.length; index++) {
            if (agreement.loans[index].margin < minMargin[agreement.loans[index].token]) revert MarginTooLow();
            IERC20(agreement.loans[index].token).safeTransferFrom(
                msg.sender,
                address(this),
                agreement.loans[index].margin
            );
            // No need to launch borrow if amount is zero
            uint256 freeLiquidity;
            (freeLiquidity, ) = manager.borrow(
                agreement.loans[index].token,
                agreement.loans[index].amount,
                agreement.loans[index].amount,
                address(this)
            );

            _checkRiskiness(agreement.loans[index], freeLiquidity);
        }
        Service.open(order);
    }

    function close(uint256 tokenID, bytes calldata data) public virtual override returns (uint256[] memory amountsOut) {
        Agreement memory agreement = agreements[tokenID];
        address owner = ownerOf(tokenID);
        uint256 score = liquidationScore(tokenID);
        if (owner != msg.sender && score == 0 && agreement.createdAt + deadline > block.timestamp)
            revert RestrictedToOwner();

        uint256[] memory obtained = new uint256[](agreement.loans.length);
        for (uint256 index = 0; index < agreement.loans.length; index++) {
            obtained[index] = IERC20(agreement.loans[index].token).balanceOf(address(this));
        }
        Service.close(tokenID, data);

        uint256[] memory dueFees = computeDueFees(agreement);
        for (uint256 index = 0; index < agreement.loans.length; index++) {
            obtained[index] = IERC20(agreement.loans[index].token).balanceOf(address(this)) - obtained[index];
            // first repay the liquidator
            // the liquidation reward can never be higher than the margin
            // if the liquidable position is closed by its owner, it is *not* considered a liquidation event
            if (owner != msg.sender) {
                // This can either due to score > 0 or deadline exceeded
                // In the latter case, the fee is linear with time until reacing 5% in one month (31 days)
                // If a position is both liquidable and expired, liquidation has the priority
                uint256 liquidatorReward;
                if (score > 0) liquidatorReward = (agreement.loans[index].margin * score) / RESOLUTION;
                else {
                    // in this case agreement.createdAt + deadline <= block.timestamp
                    uint256 timeMaxOneMonth = block.timestamp - (deadline + agreement.createdAt) < 86400 * 31
                        ? block.timestamp - (deadline + agreement.createdAt)
                        : 86400 * 31;
                    liquidatorReward = (agreement.loans[index].margin * timeMaxOneMonth) / (86400 * 31 * 20);
                }
                // We cap further the liquidation reward with the obtained amount (no cross-position rewarding)
                // This also prevents the following transfer to revert
                liquidatorReward = liquidatorReward < obtained[index] ? liquidatorReward : obtained[index];
                IERC20(agreement.loans[index].token).safeTransfer(msg.sender, liquidatorReward);
                obtained[index] -= liquidatorReward;

                emit LiquidationTriggered(tokenID, agreement.loans[index].token, msg.sender, liquidatorReward);
            }

            // secondly repay the vault
            uint256 repaidAmount = obtained[index] > dueFees[index] + agreement.loans[index].amount
                ? dueFees[index] + agreement.loans[index].amount
                : obtained[index];

            IERC20(agreement.loans[index].token).approve(manager.vaults(agreement.loans[index].token), repaidAmount);
            manager.repay(agreement.loans[index].token, repaidAmount, agreement.loans[index].amount, address(this));

            // finally repay the owner
            IERC20(agreement.loans[index].token).safeTransfer(owner, obtained[index] - repaidAmount);
        }

        return obtained;
    }

    /// @dev When quoting we need to return values for all owed items
    /// how: for first to last index, calculate minimum obtained >= loan amount + fees
    function quote(Agreement memory agreement) public view virtual returns (uint256[] memory);

    // Computes the payment due to the vault or lender
    // Defaults with loan * (1 + IR * time)
    function computeDueFees(Agreement memory agreement) public view virtual returns (uint256[] memory) {
        uint256[] memory dueFees = new uint256[](agreement.loans.length);
        for (uint256 i = 0; i < agreement.loans.length; i++) {
            (uint256 base, uint256 spread) = (
                agreement.loans[i].interestAndSpread >> 128,
                agreement.loans[i].interestAndSpread % (1 << 128)
            );
            dueFees[i] =
                (agreement.loans[i].amount * ((base + spread) * (block.timestamp - agreement.createdAt))) /
                (RESOLUTION * ONE_YEAR);
        }
        return dueFees;
    }
}<|MERGE_RESOLUTION|>--- conflicted
+++ resolved
@@ -9,15 +9,8 @@
 abstract contract DebitService is Service, BaseRiskModel {
     using SafeERC20 for IERC20;
 
-<<<<<<< HEAD
-    uint256 internal constant _ONE_YEAR = 31536000;
-    uint256 internal constant _RESOLUTION = 1e18;
-=======
-    error MarginTooLow();
->>>>>>> d514b875
-
     mapping(address => uint256) public minMargin;
-
+    
     event LiquidationTriggered(uint256 indexed id, address token, address indexed liquidator, uint256 payoff);
     error MarginTooLow();
 
