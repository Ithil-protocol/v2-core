--- conflicted
+++ resolved
@@ -9,16 +9,9 @@
 abstract contract DebitService is Service, BaseRiskModel {
     using SafeERC20 for IERC20;
 
+    mapping(address token => uint256) public minMargin;
+
     error MarginTooLow();
-
-<<<<<<< HEAD
-    uint256 internal constant _ONE_YEAR = 31536000;
-    uint256 internal constant _RESOLUTION = 1e18;
-
-    mapping(address token => uint256) public minMargin;
-=======
-    mapping(address => uint256) public minMargin;
->>>>>>> d514b875
 
     function setMinMargin(address token, uint256 margin) external onlyOwner {
         minMargin[token] = margin;
