// SPDX-License-Identifier: BUSL-1.1
pragma solidity =0.8.18;

import {SafeERC20} from "@openzeppelin/contracts/token/ERC20/utils/SafeERC20.sol";
import {ERC20, IERC20} from "@openzeppelin/contracts/token/ERC20/ERC20.sol";

contract TokenVestor is ERC20 {
    using SafeERC20 for IERC20;

    struct VestingSchedule {
        uint256 start;
        uint256 duration;
        uint256 amount;
        uint256 totalClaimed;
    }

    mapping(address => VestingSchedule) public vestedAmount;
    IERC20 public immutable ithil;

    uint256 internal immutable _minimumVesting;

    error NullAllocation();
    error UserAlreadyVested();
    error TransferNotSupported();
    error VestingBelowMinimum();

    modifier notNull() {
        if (vestedAmount[msg.sender].amount == 0) revert NullAllocation();
        _;
    }

    constructor(address _token, uint256 _minimum) ERC20("magic coin", "MAGIC COIN") {
        ithil = IERC20(_token);
        _minimumVesting = _minimum;
    }

    function addAllocation(uint256 amount, uint256 start, uint256 duration, address to) external {
        if (amount < _minimumVesting) revert VestingBelowMinimum();
        VestingSchedule memory vesting = vestedAmount[to];
        // user should not be already vested, even in the past: 1 address - 1 vesting
        // an attacker invalidating a given address would need to pay the victim, so it will not occur
        if (vesting.amount >= _minimumVesting) revert UserAlreadyVested();
        // at this point to prevent reentrancy
        vestedAmount[to] = VestingSchedule(start, duration, amount, 0);
        // nothing prevents a caller to vest some ithil to a given address and it's fine
        ithil.safeTransferFrom(msg.sender, address(this), amount);
        _mint(to, amount);
    }

    function claim() external notNull {
        uint256 toTransfer = claimable(msg.sender);
        // at this point to prevent reentrancy
        vestedAmount[msg.sender].totalClaimed += toTransfer;

        ithil.safeTransfer(msg.sender, toTransfer);
        // we are sure the claimer has the correct Magic Token amount
        // because the token is non-transferable
        _burn(msg.sender, toTransfer);
    }

    function claimable(address user) public view returns (uint256) {
        VestingSchedule memory vesting = vestedAmount[user];

        return _vestingSchedule(vesting) - vesting.totalClaimed;
    }

    function _vestingSchedule(VestingSchedule memory vesting) internal view returns (uint256) {
        if (block.timestamp < vesting.start) {
            return 0;
        } else if (block.timestamp > vesting.start + vesting.duration) {
            return vesting.amount;
        } else {
            return (vesting.amount * (block.timestamp - vesting.start)) / vesting.duration;
        }
    }

<<<<<<< HEAD
    function transfer(address, /*recipient*/ uint256 /*amount*/ ) public virtual override returns (bool) {
        revert TransferNotSupported();
    }

    function transferFrom(address, /*sender*/ address, /*recipient*/ uint256 /*amount*/ )
        public
        virtual
        override
        returns (bool)
    {
=======
    function transfer(address, /*recipient*/ uint256 /*amount*/) public virtual override returns (bool) {
        revert TransferNotSupported();
    }

    function transferFrom(
        address,
        /*sender*/ address,
        /*recipient*/ uint256 /*amount*/
    ) public virtual override returns (bool) {
>>>>>>> 4f418063
        revert TransferNotSupported();
    }
}<|MERGE_RESOLUTION|>--- conflicted
+++ resolved
@@ -74,18 +74,6 @@
         }
     }
 
-<<<<<<< HEAD
-    function transfer(address, /*recipient*/ uint256 /*amount*/ ) public virtual override returns (bool) {
-        revert TransferNotSupported();
-    }
-
-    function transferFrom(address, /*sender*/ address, /*recipient*/ uint256 /*amount*/ )
-        public
-        virtual
-        override
-        returns (bool)
-    {
-=======
     function transfer(address, /*recipient*/ uint256 /*amount*/) public virtual override returns (bool) {
         revert TransferNotSupported();
     }
@@ -95,7 +83,6 @@
         /*sender*/ address,
         /*recipient*/ uint256 /*amount*/
     ) public virtual override returns (bool) {
->>>>>>> 4f418063
         revert TransferNotSupported();
     }
 }