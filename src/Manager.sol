// SPDX-License-Identifier: BUSL-1.1
pragma solidity =0.8.18;

import { Ownable } from "@openzeppelin/contracts/access/Ownable.sol";
import { Math } from "@openzeppelin/contracts/utils/math/Math.sol";
import { Create2 } from "@openzeppelin/contracts/utils/Create2.sol";
import { IERC20, IERC20Metadata } from "@openzeppelin/contracts/token/ERC20/extensions/IERC20Metadata.sol";
import { SafeERC20 } from "@openzeppelin/contracts/token/ERC20/utils/SafeERC20.sol";
import { IVault } from "./interfaces/IVault.sol";
import { IManager } from "./interfaces/IManager.sol";
import { Vault } from "./Vault.sol";
import { RESOLUTION } from "./Constants.sol";

contract Manager is IManager, Ownable {
    using Math for uint256;
    using SafeERC20 for IERC20;

    bytes32 public constant override salt = "ithil";
<<<<<<< HEAD
    mapping(address token => address vault) public override vaults;
    mapping(address service => mapping(address token => CapsAndExposures)) public override caps;
=======
    mapping(address => address) public override vaults;
    // service => token => caps
    mapping(address => mapping(address => CapsAndExposures)) public override caps;
    mapping(address => uint256) public exposures;
>>>>>>> d514b875

    modifier supported(address token) {
        if (caps[msg.sender][token].cap == 0) revert RestrictedToWhitelisted();
        _;
    }

    modifier vaultExists(address token) {
        if (vaults[token] == address(0)) revert VaultMissing();
        _;
    }

    function create(address token) external onlyOwner returns (address) {
        assert(vaults[token] == address(0));

        address vault = Create2.deploy(
            0,
            salt,
            abi.encodePacked(type(Vault).creationCode, abi.encode(IERC20Metadata(token)))
        );
        vaults[token] = vault;
        // deposit 1 token unit to avoid the typical ERC4626 issue
        // by placing the resulting iToken in the manager, it becomes unredeemable
        // therefore, the Vault is guaranteed to always stay in a healthy status
        IERC20 tkn = IERC20(token);
        tkn.safeTransferFrom(msg.sender, address(this), 1);
        tkn.approve(vault, 1);
        IVault(vault).deposit(1, address(this));

        return vault;
    }

    function setCap(address service, address token, uint256 cap) external override onlyOwner {
        caps[service][token].cap = cap;

        emit CapWasUpdated(service, token, cap);
    }

    function setFeeUnlockTime(address token, uint256 feeUnlockTime) external override onlyOwner {
        IVault(vaults[token]).setFeeUnlockTime(feeUnlockTime);
    }

    function sweep(address vaultToken, address spuriousToken, address to) external onlyOwner {
        IVault(vaults[vaultToken]).sweep(to, spuriousToken);
    }

    function toggleVaultLock(address vaultToken) external onlyOwner {
        IVault(vaults[vaultToken]).toggleLock();
    }

    /// @inheritdoc IManager
    function borrow(
        address token,
        uint256 amount,
        uint256 loan,
        address receiver
    ) external override supported(token) vaultExists(token) returns (uint256, uint256) {
        // Example with USDC: investmentCap = 2e17 (20%)
        // initial freeLiquidity = 1e13 (10 million USDC), initial netLoans = 3e12 (3 million USDC)
        // we borrow 100k more, then freeLiquidity becomes 9.9e12 and netLoans = 3.1e12
        // assume currentExposure = 1.1e12 (1.1 million USDC) coming also from last 100k
        // finally investedPortion = 1e18 * 1.1e12 / (9.9e12 + 3.1e12) = 85271317829457364 or about 8.53%
        uint256 investmentCap = caps[msg.sender][token].cap;
        caps[msg.sender][token].exposure += loan;
        (uint256 freeLiquidity, uint256 netLoans) = IVault(vaults[token]).borrow(amount, loan, receiver);
        // recall that freeLiquidity is before the loan, while netLoans is after
        // therefore, the quantity freeLiquidity + netLoans - loan is invariant during the borrow
        // notice that since amount >= loan in general, we cannot make (freeLiquidity - amount)
        // otherwise credit services could be unclosable when experiencing a loss at high liquidity pressure
        uint256 investedPortion = RESOLUTION.mulDiv(
            caps[msg.sender][token].exposure,
            freeLiquidity + (netLoans - loan)
        );
        if (investedPortion > investmentCap) revert InvestmentCapExceeded(investedPortion, investmentCap);
        return (freeLiquidity, netLoans);
    }

    /// @inheritdoc IManager
    function repay(
        address token,
        uint256 amount,
        uint256 debt,
        address repayer
    ) external override supported(token) vaultExists(token) {
        uint256 exposure = caps[msg.sender][token].exposure;
        caps[msg.sender][token].exposure = exposure < debt ? 0 : exposure - debt;
        IVault(vaults[token]).repay(amount, debt, repayer);
    }
}<|MERGE_RESOLUTION|>--- conflicted
+++ resolved
@@ -16,15 +16,8 @@
     using SafeERC20 for IERC20;
 
     bytes32 public constant override salt = "ithil";
-<<<<<<< HEAD
     mapping(address token => address vault) public override vaults;
     mapping(address service => mapping(address token => CapsAndExposures)) public override caps;
-=======
-    mapping(address => address) public override vaults;
-    // service => token => caps
-    mapping(address => mapping(address => CapsAndExposures)) public override caps;
-    mapping(address => uint256) public exposures;
->>>>>>> d514b875
 
     modifier supported(address token) {
         if (caps[msg.sender][token].cap == 0) revert RestrictedToWhitelisted();
