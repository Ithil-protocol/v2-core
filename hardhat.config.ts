--- conflicted
+++ resolved
@@ -1,9 +1,9 @@
 import '@nomicfoundation/hardhat-foundry'
 import '@nomicfoundation/hardhat-toolbox'
+import * as tdly from '@tenderly/hardhat-tenderly'
 import { config as dotenvConfig } from 'dotenv'
 import { statSync } from 'fs'
 import { type HardhatUserConfig, type NetworkUserConfig } from 'hardhat/types'
-import * as tdly from '@tenderly/hardhat-tenderly'
 
 import { accountsPrivates } from './scripts/address-list'
 
@@ -21,14 +21,7 @@
   tenderlyNetwork.accounts = accountsPrivates
   tenderlyNetwork.chainId = parseFloat(TENDERLY_CHAINID)
 }
-<<<<<<< HEAD
 tdly.setup({ automaticVerifications: true })
-=======
-tdly.setup({
-  automaticVerifications: true,
-})
-
->>>>>>> f945a369
 const config: HardhatUserConfig = {
   solidity: {
     version: '0.8.18',
